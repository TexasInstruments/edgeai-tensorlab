<<<<<<< HEAD
# YOLOX-ti-lite Object Detection Models
This repository is based on [Megvii/YOLOX](https://github.com/Megvii-BaseDetection/YOLOX). As per the [Official documentation](./README_megvii.md), YOLOX is an anchor-free version of YOLO, with a simpler design but better performance! It aims to bridge the gap between research and industrial communities. It has the following major differences rom YOLOv3: 

* Darknet-csp backbone instead of vanilla Darknet. Reduces complexity by 30%. 
* PANet feature extractor instead of FPN.
* YOLOX detection head and label assignement is based on FCOS and OTA.  
  * It uses decoupled head. There are three subheads for each detection head. They are {class score head, box head, object score head}
  * Center sampling is used that assigns the center 3x3 areas as positive.
  * Label assignment is based on a simplified version of OTA, called SimOTA.
* Anchor free object detection reduces the complexity of the Detection layer.
  * There are 3x less detection candidates compared to YOLOv3 and YOLOv5.
  * Box-decoding is much simpler than other YOLO variants as well.
* Several new augmentation techniques as in YOLOv5. E.g. Mosaic augmentation. 
* All models are trained from scratch. There is no need for imagenet pretraining because of strong augmentation.
* YOLOX-Nano-ti-lite uses regular convolution instead of depth-wise convolution.

Please follow the installation [instructions](./README_megvii.md) from here to get started.

please refer to Megvii's [report on Arxiv](https://arxiv.org/abs/2107.08430).

### Official Models from Megvii.

#### Standard Models.

|Model |size |mAP<sup>val<br>0.5:0.95 |mAP<sup>test<br>0.5:0.95 | Speed V100<br>(ms) | Params<br>(M) |FLOPs<br>(G)| weights |
| ------        |:---: | :---:    | :---:       |:---:     |:---:  | :---: | :----: |
|[YOLOX-s](./exps/default/yolox_s.py)    |640  |40.5 |40.5      |9.8      |9.0 | 26.8 | [github](https://github.com/Megvii-BaseDetection/YOLOX/releases/download/0.1.1rc0/yolox_s.pth) |
|[YOLOX-m](./exps/default/yolox_m.py)    |640  |46.9 |47.2      |12.3     |25.3 |73.8| [github](https://github.com/Megvii-BaseDetection/YOLOX/releases/download/0.1.1rc0/yolox_m.pth) |

#### Light Models.

|Model |size |mAP<sup>val<br>0.5:0.95 | Params<br>(M) |FLOPs<br>(G)| weights |
| ------        |:---:  |  :---:       |:---:     |:---:  | :---: |
|[YOLOX-Nano](./exps/default/nano.py) |416  |25.8  | 0.91 |1.08 | [github](https://github.com/Megvii-BaseDetection/YOLOX/releases/download/0.1.1rc0/yolox_nano.pth) |
|[YOLOX-Tiny](./exps/default/yolox_tiny.py) |416  |32.8 | 5.06 |6.45 | [github](https://github.com/Megvii-BaseDetection/YOLOX/releases/download/0.1.1rc0/yolox_tiny.pth) |

## **YOLOX-ti-lite model definition**
* YOLOX-ti-lite is a version of YOLOX from TI for efficient edge deployment. This naming convention is chosen to avoid possible conflict with future release of YOLOX-lite models from Megvii.

* Here is a brief description of changes that were made to get YOLOX-ti-lite from YOLOX:
    * YOLOX has a Focus layer as the very first layer of the network. This replaces the first few heavy convolution layers that are present in YOLOv3. It reduces the complexity of the n/w by 7% and training time by 15%. However, the slice operations in Focus layer are not embedded friendly and hence we replace it with a light-weight convolution layer. Here is a pictorial description of the changes from YOLOv3 to YOLOX to YOLOX-ti-lite:
    <p align="left"><img width="1200" src="yolox/utils/figures/Focus.png"></p>     

    * SiLU activation is not well-supported in embedded devices. it's not quantization friendly as well because of it's unbounded nature. This was observed for hSwish activation function while [quantizing efficientnet](https://blog.tensorflow.org/2020/03/higher-accuracy-on-vision-models-with-efficientnet-lite.html). Hence, SiLU activation is replaced with ReLU.
    * SPP module with maxpool(k=13, s=1), maxpool(k=9,s=1) and maxpool(k=5,s=1) are replaced with various combinations of maxpool(k=3,s=1).Intention is to keep the receptive field and functionality same. This change will cause no difference to the model in floating-point.
        *	maxpool(k=5, s=1) -> replaced with two maxpool(k=3,s=1)
        *	maxpool(k=9, s=1) -> replaced with four maxpool(k=3,s=1) 
        *   maxpool(k=13, s=1)-> replaced with six maxpool(k=3,s=1) as shown below:
        <p align="left"><img width="1200" src="yolox/utils/figures/max_pool.png"></p> 

### **Models trained by TI**

|Model |size |mAP<sup>val<br>0.5:0.95 |mAP<sup>val<br>0.5:0.95 | Params<br>(M) |FLOPs<br>(G)| weights |
| ------        |:---: | :---:| :---:    | :---:       |:---:     |:---:  | 
|[YOLOX-s-ti-lite](./exps/default/yolox_s_ti_lite.py) |640|39.1| 57.9      |9.0 | 26.9 | [s_ti_lite](http://software-dl.ti.com/jacinto7/esd/modelzoo/latest/models/vision/detection/coco/edgeai-yolox/yolox-s-ti-lite_39p1_57p9_checkpoint.pth)|
|[YOLOX-m-ti-lite](./exps/default/yolox_m_ti_lite.py)|640  |45.5 | 64.2    |25.3|73.8|  [m_ti_lite](http://software-dl.ti.com/jacinto7/esd/modelzoo/latest/models/vision/detection/coco/edgeai-yolox/yolox_m_ti_lite_45p5_64p2_checkpoint.pth)|
|[YOLOX-Nano-ti-lite](./exps/default/nano_ti_lite.py)|416  |25.8 | 41.6| 1.87 |2.06 | [nano_ti_lite](http://software-dl.ti.com/jacinto7/esd/modelzoo/latest/models/vision/detection/coco/edgeai-yolox/yolox_nano_ti_lite_26p1_41p8_checkpoint.pth)|
|[YOLOX-Tiny-ti-lite](./exps/default/yolox_tiny_ti_lite.py)|416  |32.0|49.5  | 5.06 |6.48 |  [tiny_ti_lite](http://software-dl.ti.com/jacinto7/esd/modelzoo/latest/models/vision/detection/coco/edgeai-yolox/yolox_tiny_ti_lite_32p0_49p5_checkpoint.pth)|


## Training and Testing

<summary>Reproduce our results on COCO</summary>

```shell
python -m yolox.tools.train -n yolox-s-ti-lite -d 8 -b 64 --fp16 -o [--cache]
                               yolox-m-ti-lite
                               yolox-tiny-ti-lite
                               yolox-nano-ti-lite
```
* -d: number of gpu devices
* -b: total batch size, the recommended number for -b is num-gpu * 8
* --fp16: mixed precision training
* --cache: caching imgs into RAM to accelarate training, which need large system RAM. 

When using -f, the above commands are equivalent to:
```shell
python -m yolox.tools.train -f exps/default/yolox_s_ti_lite.py -d 8 -b 64 --fp16 -o [--cache]
                               exps/default/yolox_m_ti_lite.py
                               exps/default/yolox_tiny_ti_lite.py
                               exps/default/yolox_nano_ti_lite.py
```
<summary>Evaluation</summary>


```shell
python -m yolox.tools.eval -n  yolox-s-ti-lite -c yolox_s.pth -b 64 -d 8 --conf 0.001 [--fp16] [--fuse]
                               yolox-m-ti-lite
                               yolox-tiny-ti-lite
                               yolox-nano-ti-lite
```
* --fuse: fuse conv and bn
* -d: number of GPUs used for evaluation. DEFAULT: All GPUs available will be used.
* -b: total batch size across on all GPUs

## Deployment

[ONNX export and an ONNXRuntime](./demo/ONNXRuntime)

###  **ONNX export including detection:**

Run the following commands to export the entire models including the detection part. Use the flag "export-det" to add the extra post-processing. 

1. Convert a standard YOLOX model by -n:
```shell
python3 tools/export_onnx.py --output-name yolox_s.onnx -n yolox-s -c yolox_s.pth --export-det
```
Notes:
* -n: specify a model name. The model name must be one of the [yolox-s,m and yolox-nano, yolox-tiny, yolov3]
* -c: the model you have trained
* To customize an input shape for onnx model,  modify the following code in tools/export.py:

    ```python
    dummy_input = torch.randn(1, 3, exp.test_size[0], exp.test_size[1])
    ```

2. Convert a standard YOLOX model by -f. When using -f, the above command is equivalent to:

```shell
python3 tools/export_onnx.py --output-name yolox_s.onnx -f exps/default/yolox_s.py -c yolox_s.pth --export-det
```

* Apart from exporting the complete ONNX model, above script will generate a prototxt file that contains information of the detection layer. This prototxt file is required to deploy the moodel on TI SoC.

### ONNXRuntime Demo

Step1.
```shell
cd <YOLOX_HOME>/demo/ONNXRuntime
```
* With models that are exported end-to-end, inference becomes much simpler. The model takes an image as i/p and gives out the final detection. There is no need for any further post-processing. WHile inferring with a complete model, use the export-det flag as shown below

Step2. 
```shell
python3 onnx_inference.py -m <ONNX_MODEL_PATH> -i <IMAGE_PATH> -o <OUTPUT_DIR> -s 0.3 --input_shape 640,640 --export-det
```
Notes:
* -m: your converted onnx model
* -i: input_image
* -s: score threshold for visualization.
* --input_shape: should be consistent with the shape you used for onnx conversion.

### Pretrained Models

Pretrained models are available here [pretrained_models](./pretrained_models)


## **References**

[1] [Official YOLOX repository](https://github.com/Megvii-BaseDetection/YOLOX) <br>
[2] [Official YOLOV5 repository](https://github.com/ultralytics/yolov5/) <br>
[3] [Focus layer]( https://github.com/ultralytics/yolov5/discussions/3181) <br>
[4] [CrossStagePartial Network](https://github.com/WongKinYiu/CrossStagePartialNetworkss)  <br>
[5] Chien-Yao Wang, Hong-Yuan Mark Liao, Yueh-Hua Wu, Ping-Yang Chen, Jun-Wei Hsieh, and I-Hau Yeh. [CSPNet: A new backbone that can enhance learning capability of
cnn](https://arxiv.org/abs/1911.11929). Proceedings of the IEEE Conference on Computer Vision and Pattern Recognition Workshop (CVPR Workshop),2020. <br>
[6]Shu Liu, Lu Qi, Haifang Qin, Jianping Shi, and Jiaya Jia. [Path aggregation network for instance segmentation](https://arxiv.org/abs/1803.01534). In Proceedings of the IEEE Conference on Computer Vision and Pattern Recognition (CVPR), pages 8759–8768, 2018 <br>
[7] [Efficientnet-lite quantization](https://blog.tensorflow.org/2020/03/higher-accuracy-on-vision-models-with-efficientnet-lite.html) <br>
[8] [FCOS: Fully Convolutional One-Stage Object Detection](https://github.com/tianzhi0549/FCOS) <br>
[9] [OTA: Optimal Transport Assignment for Object Detection](https://github.com/Megvii-BaseDetection/OTA)
=======
# YOLOX based Models
This repository contains the following enhancements of the YOLOX repository:
* **Ti-lite 2D Detection** 
    * These YOLOX based 2D detection models are optimized for TI processors. 
    * Refer to this [readme](./README_2d_od.md) for further details.

* **6D Pose Estimation** 
    * 6D pose estimation or object pose estimation aims to estimate the 3D orientation and 3D translation of objects in a given environment.  In this work, we propose a multi-object 6D pose estimation framework by enhancing the YOLOX object detector. The network is end-to-end trainable and detects each object along with its pose from a single RGB image without any additional post-processing.
    * Refer to this [readme](./README_6d_pose.md) for further details.

* **Human Pose Estimation** 
    * Multi person 2D pose estimation is the task of understanding humans in an image. Given an input image, target is to detect each person and localize their body joints. In this work, we introduce a novel heatmap-free approach for joint detection, and 2D multi-person pose estimation in an image based on the popular YOLO object detection framework. 
    * Readme for this task is under construction.

### Sample Inferences
* Given below are sample inferences for the tasks of human pose estimation and 6d pose estimation.

     Human Pose Estimation   | 6D Pose Estimation 
    :-------------------------:|:-------------------------:
    <img width="440" src="./assets/demo_hpe.jpg"> | <img width="400" src="./assets/demo_6d.png">
>>>>>>> de8bb36e
<|MERGE_RESOLUTION|>--- conflicted
+++ resolved
@@ -1,164 +1,3 @@
-<<<<<<< HEAD
-# YOLOX-ti-lite Object Detection Models
-This repository is based on [Megvii/YOLOX](https://github.com/Megvii-BaseDetection/YOLOX). As per the [Official documentation](./README_megvii.md), YOLOX is an anchor-free version of YOLO, with a simpler design but better performance! It aims to bridge the gap between research and industrial communities. It has the following major differences rom YOLOv3: 
-
-* Darknet-csp backbone instead of vanilla Darknet. Reduces complexity by 30%. 
-* PANet feature extractor instead of FPN.
-* YOLOX detection head and label assignement is based on FCOS and OTA.  
-  * It uses decoupled head. There are three subheads for each detection head. They are {class score head, box head, object score head}
-  * Center sampling is used that assigns the center 3x3 areas as positive.
-  * Label assignment is based on a simplified version of OTA, called SimOTA.
-* Anchor free object detection reduces the complexity of the Detection layer.
-  * There are 3x less detection candidates compared to YOLOv3 and YOLOv5.
-  * Box-decoding is much simpler than other YOLO variants as well.
-* Several new augmentation techniques as in YOLOv5. E.g. Mosaic augmentation. 
-* All models are trained from scratch. There is no need for imagenet pretraining because of strong augmentation.
-* YOLOX-Nano-ti-lite uses regular convolution instead of depth-wise convolution.
-
-Please follow the installation [instructions](./README_megvii.md) from here to get started.
-
-please refer to Megvii's [report on Arxiv](https://arxiv.org/abs/2107.08430).
-
-### Official Models from Megvii.
-
-#### Standard Models.
-
-|Model |size |mAP<sup>val<br>0.5:0.95 |mAP<sup>test<br>0.5:0.95 | Speed V100<br>(ms) | Params<br>(M) |FLOPs<br>(G)| weights |
-| ------        |:---: | :---:    | :---:       |:---:     |:---:  | :---: | :----: |
-|[YOLOX-s](./exps/default/yolox_s.py)    |640  |40.5 |40.5      |9.8      |9.0 | 26.8 | [github](https://github.com/Megvii-BaseDetection/YOLOX/releases/download/0.1.1rc0/yolox_s.pth) |
-|[YOLOX-m](./exps/default/yolox_m.py)    |640  |46.9 |47.2      |12.3     |25.3 |73.8| [github](https://github.com/Megvii-BaseDetection/YOLOX/releases/download/0.1.1rc0/yolox_m.pth) |
-
-#### Light Models.
-
-|Model |size |mAP<sup>val<br>0.5:0.95 | Params<br>(M) |FLOPs<br>(G)| weights |
-| ------        |:---:  |  :---:       |:---:     |:---:  | :---: |
-|[YOLOX-Nano](./exps/default/nano.py) |416  |25.8  | 0.91 |1.08 | [github](https://github.com/Megvii-BaseDetection/YOLOX/releases/download/0.1.1rc0/yolox_nano.pth) |
-|[YOLOX-Tiny](./exps/default/yolox_tiny.py) |416  |32.8 | 5.06 |6.45 | [github](https://github.com/Megvii-BaseDetection/YOLOX/releases/download/0.1.1rc0/yolox_tiny.pth) |
-
-## **YOLOX-ti-lite model definition**
-* YOLOX-ti-lite is a version of YOLOX from TI for efficient edge deployment. This naming convention is chosen to avoid possible conflict with future release of YOLOX-lite models from Megvii.
-
-* Here is a brief description of changes that were made to get YOLOX-ti-lite from YOLOX:
-    * YOLOX has a Focus layer as the very first layer of the network. This replaces the first few heavy convolution layers that are present in YOLOv3. It reduces the complexity of the n/w by 7% and training time by 15%. However, the slice operations in Focus layer are not embedded friendly and hence we replace it with a light-weight convolution layer. Here is a pictorial description of the changes from YOLOv3 to YOLOX to YOLOX-ti-lite:
-    <p align="left"><img width="1200" src="yolox/utils/figures/Focus.png"></p>     
-
-    * SiLU activation is not well-supported in embedded devices. it's not quantization friendly as well because of it's unbounded nature. This was observed for hSwish activation function while [quantizing efficientnet](https://blog.tensorflow.org/2020/03/higher-accuracy-on-vision-models-with-efficientnet-lite.html). Hence, SiLU activation is replaced with ReLU.
-    * SPP module with maxpool(k=13, s=1), maxpool(k=9,s=1) and maxpool(k=5,s=1) are replaced with various combinations of maxpool(k=3,s=1).Intention is to keep the receptive field and functionality same. This change will cause no difference to the model in floating-point.
-        *	maxpool(k=5, s=1) -> replaced with two maxpool(k=3,s=1)
-        *	maxpool(k=9, s=1) -> replaced with four maxpool(k=3,s=1) 
-        *   maxpool(k=13, s=1)-> replaced with six maxpool(k=3,s=1) as shown below:
-        <p align="left"><img width="1200" src="yolox/utils/figures/max_pool.png"></p> 
-
-### **Models trained by TI**
-
-|Model |size |mAP<sup>val<br>0.5:0.95 |mAP<sup>val<br>0.5:0.95 | Params<br>(M) |FLOPs<br>(G)| weights |
-| ------        |:---: | :---:| :---:    | :---:       |:---:     |:---:  | 
-|[YOLOX-s-ti-lite](./exps/default/yolox_s_ti_lite.py) |640|39.1| 57.9      |9.0 | 26.9 | [s_ti_lite](http://software-dl.ti.com/jacinto7/esd/modelzoo/latest/models/vision/detection/coco/edgeai-yolox/yolox-s-ti-lite_39p1_57p9_checkpoint.pth)|
-|[YOLOX-m-ti-lite](./exps/default/yolox_m_ti_lite.py)|640  |45.5 | 64.2    |25.3|73.8|  [m_ti_lite](http://software-dl.ti.com/jacinto7/esd/modelzoo/latest/models/vision/detection/coco/edgeai-yolox/yolox_m_ti_lite_45p5_64p2_checkpoint.pth)|
-|[YOLOX-Nano-ti-lite](./exps/default/nano_ti_lite.py)|416  |25.8 | 41.6| 1.87 |2.06 | [nano_ti_lite](http://software-dl.ti.com/jacinto7/esd/modelzoo/latest/models/vision/detection/coco/edgeai-yolox/yolox_nano_ti_lite_26p1_41p8_checkpoint.pth)|
-|[YOLOX-Tiny-ti-lite](./exps/default/yolox_tiny_ti_lite.py)|416  |32.0|49.5  | 5.06 |6.48 |  [tiny_ti_lite](http://software-dl.ti.com/jacinto7/esd/modelzoo/latest/models/vision/detection/coco/edgeai-yolox/yolox_tiny_ti_lite_32p0_49p5_checkpoint.pth)|
-
-
-## Training and Testing
-
-<summary>Reproduce our results on COCO</summary>
-
-```shell
-python -m yolox.tools.train -n yolox-s-ti-lite -d 8 -b 64 --fp16 -o [--cache]
-                               yolox-m-ti-lite
-                               yolox-tiny-ti-lite
-                               yolox-nano-ti-lite
-```
-* -d: number of gpu devices
-* -b: total batch size, the recommended number for -b is num-gpu * 8
-* --fp16: mixed precision training
-* --cache: caching imgs into RAM to accelarate training, which need large system RAM. 
-
-When using -f, the above commands are equivalent to:
-```shell
-python -m yolox.tools.train -f exps/default/yolox_s_ti_lite.py -d 8 -b 64 --fp16 -o [--cache]
-                               exps/default/yolox_m_ti_lite.py
-                               exps/default/yolox_tiny_ti_lite.py
-                               exps/default/yolox_nano_ti_lite.py
-```
-<summary>Evaluation</summary>
-
-
-```shell
-python -m yolox.tools.eval -n  yolox-s-ti-lite -c yolox_s.pth -b 64 -d 8 --conf 0.001 [--fp16] [--fuse]
-                               yolox-m-ti-lite
-                               yolox-tiny-ti-lite
-                               yolox-nano-ti-lite
-```
-* --fuse: fuse conv and bn
-* -d: number of GPUs used for evaluation. DEFAULT: All GPUs available will be used.
-* -b: total batch size across on all GPUs
-
-## Deployment
-
-[ONNX export and an ONNXRuntime](./demo/ONNXRuntime)
-
-###  **ONNX export including detection:**
-
-Run the following commands to export the entire models including the detection part. Use the flag "export-det" to add the extra post-processing. 
-
-1. Convert a standard YOLOX model by -n:
-```shell
-python3 tools/export_onnx.py --output-name yolox_s.onnx -n yolox-s -c yolox_s.pth --export-det
-```
-Notes:
-* -n: specify a model name. The model name must be one of the [yolox-s,m and yolox-nano, yolox-tiny, yolov3]
-* -c: the model you have trained
-* To customize an input shape for onnx model,  modify the following code in tools/export.py:
-
-    ```python
-    dummy_input = torch.randn(1, 3, exp.test_size[0], exp.test_size[1])
-    ```
-
-2. Convert a standard YOLOX model by -f. When using -f, the above command is equivalent to:
-
-```shell
-python3 tools/export_onnx.py --output-name yolox_s.onnx -f exps/default/yolox_s.py -c yolox_s.pth --export-det
-```
-
-* Apart from exporting the complete ONNX model, above script will generate a prototxt file that contains information of the detection layer. This prototxt file is required to deploy the moodel on TI SoC.
-
-### ONNXRuntime Demo
-
-Step1.
-```shell
-cd <YOLOX_HOME>/demo/ONNXRuntime
-```
-* With models that are exported end-to-end, inference becomes much simpler. The model takes an image as i/p and gives out the final detection. There is no need for any further post-processing. WHile inferring with a complete model, use the export-det flag as shown below
-
-Step2. 
-```shell
-python3 onnx_inference.py -m <ONNX_MODEL_PATH> -i <IMAGE_PATH> -o <OUTPUT_DIR> -s 0.3 --input_shape 640,640 --export-det
-```
-Notes:
-* -m: your converted onnx model
-* -i: input_image
-* -s: score threshold for visualization.
-* --input_shape: should be consistent with the shape you used for onnx conversion.
-
-### Pretrained Models
-
-Pretrained models are available here [pretrained_models](./pretrained_models)
-
-
-## **References**
-
-[1] [Official YOLOX repository](https://github.com/Megvii-BaseDetection/YOLOX) <br>
-[2] [Official YOLOV5 repository](https://github.com/ultralytics/yolov5/) <br>
-[3] [Focus layer]( https://github.com/ultralytics/yolov5/discussions/3181) <br>
-[4] [CrossStagePartial Network](https://github.com/WongKinYiu/CrossStagePartialNetworkss)  <br>
-[5] Chien-Yao Wang, Hong-Yuan Mark Liao, Yueh-Hua Wu, Ping-Yang Chen, Jun-Wei Hsieh, and I-Hau Yeh. [CSPNet: A new backbone that can enhance learning capability of
-cnn](https://arxiv.org/abs/1911.11929). Proceedings of the IEEE Conference on Computer Vision and Pattern Recognition Workshop (CVPR Workshop),2020. <br>
-[6]Shu Liu, Lu Qi, Haifang Qin, Jianping Shi, and Jiaya Jia. [Path aggregation network for instance segmentation](https://arxiv.org/abs/1803.01534). In Proceedings of the IEEE Conference on Computer Vision and Pattern Recognition (CVPR), pages 8759–8768, 2018 <br>
-[7] [Efficientnet-lite quantization](https://blog.tensorflow.org/2020/03/higher-accuracy-on-vision-models-with-efficientnet-lite.html) <br>
-[8] [FCOS: Fully Convolutional One-Stage Object Detection](https://github.com/tianzhi0549/FCOS) <br>
-[9] [OTA: Optimal Transport Assignment for Object Detection](https://github.com/Megvii-BaseDetection/OTA)
-=======
 # YOLOX based Models
 This repository contains the following enhancements of the YOLOX repository:
 * **Ti-lite 2D Detection** 
@@ -178,5 +17,4 @@
 
      Human Pose Estimation   | 6D Pose Estimation 
     :-------------------------:|:-------------------------:
-    <img width="440" src="./assets/demo_hpe.jpg"> | <img width="400" src="./assets/demo_6d.png">
->>>>>>> de8bb36e
+    <img width="440" src="./assets/demo_hpe.jpg"> | <img width="400" src="./assets/demo_6d.png">