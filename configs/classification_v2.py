# Copyright (c) 2018-2021, Texas Instruments
# All Rights Reserved.
#
# Redistribution and use in source and binary forms, with or without
# modification, are permitted provided that the following conditions are met:
#
# * Redistributions of source code must retain the above copyright notice, this
#   list of conditions and the following disclaimer.
#
# * Redistributions in binary form must reproduce the above copyright notice,
#   this list of conditions and the following disclaimer in the documentation
#   and/or other materials provided with the distribution.
#
# * Neither the name of the copyright holder nor the names of its
#   contributors may be used to endorse or promote products derived from
#   this software without specific prior written permission.
#
# THIS SOFTWARE IS PROVIDED BY THE COPYRIGHT HOLDERS AND CONTRIBUTORS "AS IS"
# AND ANY EXPRESS OR IMPLIED WARRANTIES, INCLUDING, BUT NOT LIMITED TO, THE
# IMPLIED WARRANTIES OF MERCHANTABILITY AND FITNESS FOR A PARTICULAR PURPOSE ARE
# DISCLAIMED. IN NO EVENT SHALL THE COPYRIGHT HOLDER OR CONTRIBUTORS BE LIABLE
# FOR ANY DIRECT, INDIRECT, INCIDENTAL, SPECIAL, EXEMPLARY, OR CONSEQUENTIAL
# DAMAGES (INCLUDING, BUT NOT LIMITED TO, PROCUREMENT OF SUBSTITUTE GOODS OR
# SERVICES; LOSS OF USE, DATA, OR PROFITS; OR BUSINESS INTERRUPTION) HOWEVER
# CAUSED AND ON ANY THEORY OF LIABILITY, WHETHER IN CONTRACT, STRICT LIABILITY,
# OR TORT (INCLUDING NEGLIGENCE OR OTHERWISE) ARISING IN ANY WAY OUT OF THE USE
# OF THIS SOFTWARE, EVEN IF ADVISED OF THE POSSIBILITY OF SUCH DAMAGE.

from edgeai_benchmark import constants, utils, datasets, preprocess, sessions, postprocess, metrics


def get_configs(settings, work_dir):
    # get the sessions types to use for each model type
    onnx_session_type = settings.get_session_type(constants.MODEL_TYPE_ONNX)
    tflite_session_type = settings.get_session_type(constants.MODEL_TYPE_TFLITE)
    mxnet_session_type = settings.get_session_type(constants.MODEL_TYPE_MXNET)

    preproc_transforms = preprocess.PreProcessTransforms(settings)
    postproc_transforms = postprocess.PostProcessTransforms(settings)


    # configs for each model pipeline
    common_cfg = {
        'task_type': 'classification',
        'dataset_category': datasets.DATASET_CATEGORY_IMAGENET,
        'calibration_dataset': settings.dataset_cache['imagenet']['calibration_dataset'],
        'input_dataset': settings.dataset_cache['imagenet']['input_dataset'],
        'postprocess': postproc_transforms.get_transform_classification()
    }

    quant_params_proto_path_disable_option = {constants.ADVANCED_OPTIONS_QUANT_FILE_KEY: ''}

    pipeline_configs = {
        #################################################################
        #       ONNX MODELS
        #################jai-devkit models###############################
<<<<<<< HEAD
        # edgeai-torchvison: classification mobilenetv2_224x224 pytorch-qat expected_metric: 72.454% top-1 accuracy
        'cl-6508':utils.dict_update(common_cfg,
            preprocess=preproc_transforms.get_transform_onnx(),
            session=onnx_session_type(**sessions.get_onnx_session_cfg(settings, work_dir=work_dir, input_optimization=False, with_onnxsim=True),
                runtime_options=settings.runtime_options_onnx_qat_v2(quantization_scale_type=constants.QUANTScaleType.QUANT_SCALE_TYPE_NP2_PERCHAN, **quant_params_proto_path_disable_option),
                model_path=f'{settings.models_path}/vision/classification/imagenet1k/edgeai-tv2/mobilenet_v2_lite_wt-v2_qat-v2-wc8-at8_20231120_model.onnx'),
            model_info=dict(metric_reference={'accuracy_top1%':72.454}, model_shortlist=None)
        ),
=======
        # edgeai-torchvison: classification mobilenetv2_lite 224x224 expected_metric: 72.8% top-1 accuracy
        'cl-6500':utils.dict_update(common_cfg,
            preprocess=preproc_transforms.get_transform_onnx(),
            session=onnx_session_type(**sessions.get_onnx_session_cfg(settings, work_dir=work_dir),
                runtime_options=settings.runtime_options_onnx_p2(),
                model_path=f'{settings.models_path}/vision/classification/imagenet1k/edgeai-tv2/mobilenet_v2_lite_20231101_model.onnx'),
            model_info=dict(metric_reference={'accuracy_top1%':72.8}, model_shortlist=None)
        ),
        # edgeai-torchvison: classification mobilenetv3_large_lite_224x224 expected_metric: 71.7% top-1 accuracy
        'cl-6510':utils.dict_update(common_cfg,
            preprocess=preproc_transforms.get_transform_onnx(),
            session=onnx_session_type(**sessions.get_onnx_session_cfg(settings, work_dir=work_dir),
                runtime_options=settings.runtime_options_onnx_p2(),
                model_path=f'{settings.models_path}/vision/classification/imagenet1k/edgeai-tv2/mobilenet_v3_large_lite_20231011_model.onnx'),
            model_info=dict(metric_reference={'accuracy_top1%':71.7}, model_shortlist=None)
        ),
        # edgeai-torchvision: classification resnet18_224x224 expected_metric: 69.76% top-1 accuracy
        'cl-6520':utils.dict_update(common_cfg,
            preprocess=preproc_transforms.get_transform_onnx(),
            session=onnx_session_type(**sessions.get_onnx_session_cfg(settings, work_dir=work_dir),
                runtime_options=settings.runtime_options_onnx_np2(),
                model_path=f'{settings.models_path}/vision/classification/imagenet1k/edgeai-tv2/resnet18_lite_20230920.onnx'),
            model_info=dict(metric_reference={'accuracy_top1%':69.76}, model_shortlist=None)
        ),
        # edgeai-torchvision: classification resnet50_lite_224x224 expected_metric: 80.86% top-1 accuracy
        'cl-6530':utils.dict_update(common_cfg,
            preprocess=preproc_transforms.get_transform_onnx(),
            session=onnx_session_type(**sessions.get_onnx_session_cfg(settings, work_dir=work_dir),
                runtime_options=settings.runtime_options_onnx_p2(),
                model_path=f'{settings.models_path}/vision/classification/imagenet1k/edgeai-tv2/resnet50_lite_20230919.onnx'),
            model_info=dict(metric_reference={'accuracy_top1%':80.86}, model_shortlist=30)
        ),
        # edgeai-torchvision: classification resnet101_224x224 expected_metric: 81.88% top-1 accuracy
        'cl-6540':utils.dict_update(common_cfg,
            preprocess=preproc_transforms.get_transform_onnx(),
            session=onnx_session_type(**sessions.get_onnx_session_cfg(settings, work_dir=work_dir),
                runtime_options=settings.runtime_options_onnx_np2(),
                model_path=f'{settings.models_path}/vision/classification/imagenet1k/edgeai-tv2/resnet101_lite_20230919.onnx'),
            model_info=dict(metric_reference={'accuracy_top1%':81.88}, model_shortlist=None)
        ),
        # edgeai-torchvision: classification resnext50_224x224 expected_metric: 81.2% top-1 accuracy
        'cl-6550':utils.dict_update(common_cfg,
            preprocess=preproc_transforms.get_transform_onnx(),
            session=onnx_session_type(**sessions.get_onnx_session_cfg(settings, work_dir=work_dir),
                runtime_options=settings.runtime_options_onnx_np2(),
                model_path=f'{settings.models_path}/vision/classification/imagenet1k/edgeai-tv2/resnext50_32x4d_lite_20230920.onnx'),
            model_info=dict(metric_reference={'accuracy_top1%':81.2}, model_shortlist=None)
        ),
        # edgeai-torchvision: classification resnext101_224x224 expected_metric: 82.83% top-1 accuracy
        'cl-6560':utils.dict_update(common_cfg,
            preprocess=preproc_transforms.get_transform_onnx(),
            session=onnx_session_type(**sessions.get_onnx_session_cfg(settings, work_dir=work_dir),
                runtime_options=settings.runtime_options_onnx_np2(),
                model_path=f'{settings.models_path}/vision/classification/imagenet1k/edgeai-tv2/resnext101_32x8d_lite_20230920.onnx'),
            model_info=dict(metric_reference={'accuracy_top1%':82.83}, model_shortlist=None)
        ),
        # edgeai-torchvision: classification regnet_x_1_6gf_lite_224x224 expected_metric: 79.67% top-1 accuracy
        'cl-6570':utils.dict_update(common_cfg,
            preprocess=preproc_transforms.get_transform_onnx(),
            session=onnx_session_type(**sessions.get_onnx_session_cfg(settings, work_dir=work_dir),
                runtime_options=settings.runtime_options_onnx_np2(),
                model_path=f'{settings.models_path}/vision/classification/imagenet1k/edgeai-tv2/regnet_x_1_6gf_lite_20230920.onnx'),
            model_info=dict(metric_reference={'accuracy_top1%':79.67}, model_shortlist=None)
        ),
        # edgeai-torchvision: classification regnet_x_400mf_lite101_224x224 expected_metric: 74.86% top-1 accuracy
        'cl-6580':utils.dict_update(common_cfg,
            preprocess=preproc_transforms.get_transform_onnx(),
            session=onnx_session_type(**sessions.get_onnx_session_cfg(settings, work_dir=work_dir),
                runtime_options=settings.runtime_options_onnx_np2(),
                model_path=f'{settings.models_path}/vision/classification/imagenet1k/edgeai-tv2/regnet_x_400mf_lite_20230920.onnx'),
            model_info=dict(metric_reference={'accuracy_top1%':74.86}, model_shortlist=None)
        ),
        # edgeai-torchvision: classification regnet_x_800mf_lite_224x224 expected_metric: 75.21% top-1 accuracy
        'cl-6590':utils.dict_update(common_cfg,
            preprocess=preproc_transforms.get_transform_onnx(),
            session=onnx_session_type(**sessions.get_onnx_session_cfg(settings, work_dir=work_dir),
                runtime_options=settings.runtime_options_onnx_np2(),
                model_path=f'{settings.models_path}/vision/classification/imagenet1k/edgeai-tv2/regnet_x_800mf_lite_20230920.onnx'),
            model_info=dict(metric_reference={'accuracy_top1%':75.21}, model_shortlist=None)
        ),

        ################################## deit/swin ##################

        'cl-6600':utils.dict_update(common_cfg,
            preprocess=preproc_transforms.get_transform_onnx(),
            session=onnx_session_type(**sessions.get_onnx_session_cfg(settings, work_dir=work_dir),
                runtime_options=settings.runtime_options_onnx_np2(),
                model_path=f'/data/hdd/users/a0508577/work/other/varun_model_classification/deit_tiny_1.onnx'),
            model_info=dict(metric_reference={'accuracy_top1%':75.21}, model_shortlist=None)
        ),
        'cl-6610':utils.dict_update(common_cfg,
            preprocess=preproc_transforms.get_transform_onnx(),
            session=onnx_session_type(**sessions.get_onnx_session_cfg(settings, work_dir=work_dir),
                runtime_options=settings.runtime_options_onnx_np2(),
                model_path=f'/data/hdd/users/a0508577/work/other/varun_model_classification/deit_small_patch16_224_sim.onnx'),
            model_info=dict(metric_reference={'accuracy_top1%':75.21}, model_shortlist=None)
        ),
        'cl-6620':utils.dict_update(common_cfg,
            preprocess=preproc_transforms.get_transform_onnx(),
            session=onnx_session_type(**sessions.get_onnx_session_cfg(settings, work_dir=work_dir),
                runtime_options=settings.runtime_options_onnx_np2(),
                model_path=f'/data/hdd/users/a0508577/work/other/varun_model_classification/deit3_small_patch16_224_sim.onnx'),
            model_info=dict(metric_reference={'accuracy_top1%':75.21}, model_shortlist=None)
        ),
        'cl-6630':utils.dict_update(common_cfg,
            preprocess=preproc_transforms.get_transform_onnx(),
            session=onnx_session_type(**sessions.get_onnx_session_cfg(settings, work_dir=work_dir),
                runtime_options=settings.runtime_options_onnx_np2(),
                model_path=f'/data/hdd/users/a0508577/work/other/varun_model_classification/swin_tiny_1.onnx'),
            model_info=dict(metric_reference={'accuracy_top1%':75.21}, model_shortlist=None)
        ),
        'cl-6640':utils.dict_update(common_cfg,
            preprocess=preproc_transforms.get_transform_onnx(),
            session=onnx_session_type(**sessions.get_onnx_session_cfg(settings, work_dir=work_dir),
                runtime_options=settings.runtime_options_onnx_np2(),
                model_path=f'/data/hdd/users/a0508577/work/other/varun_model_classification/swin_base_patch4_window12_384_1.onnx'),
            model_info=dict(metric_reference={'accuracy_top1%':75.21}, model_shortlist=None)
        ),
        'cl-6650':utils.dict_update(common_cfg,
            preprocess=preproc_transforms.get_transform_onnx(),
            session=onnx_session_type(**sessions.get_onnx_session_cfg(settings, work_dir=work_dir),
                runtime_options=settings.runtime_options_onnx_np2(),
                model_path=f'/data/hdd/users/a0508577/work/other/varun_model_classification/swinv2_tiny_window8_256_sim.onnx'),
            model_info=dict(metric_reference={'accuracy_top1%':75.21}, model_shortlist=None)
        ),
        'cl-6660':utils.dict_update(common_cfg,
            preprocess=preproc_transforms.get_transform_onnx(),
            session=onnx_session_type(**sessions.get_onnx_session_cfg(settings, work_dir=work_dir),
                runtime_options=settings.runtime_options_onnx_np2(),
                model_path=f'/data/hdd/users/a0508577/work/other/varun_model_classification/swinv2_base_window12to24_192to384_22kft1k.onnx'),
            model_info=dict(metric_reference={'accuracy_top1%':75.21}, model_shortlist=None)
        ),


        ################################## QAT models using Pytorch native QAT ##########################
        # edgeai-torchvison: classification mobilenetv2_224x224 pytorch-qat expected_metric: 71.602% top-1 accuracy
        'cl-6700':utils.dict_update(common_cfg,
            preprocess=preproc_transforms.get_transform_onnx(),
            session=onnx_session_type(**sessions.get_onnx_session_cfg(settings, work_dir=work_dir, input_optimization=False, with_onnxsim=True),
                runtime_options=settings.runtime_options_onnx_qat_v2(quantization_scale_type=constants.QUANTScaleType.QUANT_SCALE_TYPE_NP2_PERCHAN, **quant_params_proto_path_disable_option),
                model_path=f'{settings.models_path}/vision/classification/imagenet1k/edgeai-tv2/mobilenetv2_wt-v1_qat-v2-w8c-w8t_20230712_model.onnx'),
            model_info=dict(metric_reference={'accuracy_top1%':71.602}, model_shortlist=None)
        ),
        # edgeai-torchvison: classification mobilenetv2_224x224 pytorch-qat-sp2 expected_metric: 71.556% top-1 accuracy
        'cl-6710':utils.dict_update(common_cfg,
            preprocess=preproc_transforms.get_transform_onnx(),
            session=onnx_session_type(**sessions.get_onnx_session_cfg(settings, work_dir=work_dir, input_optimization=False, with_onnxsim=True),
                runtime_options=settings.runtime_options_onnx_qat_v2(quantization_scale_type=constants.QUANTScaleType.QUANT_SCALE_TYPE_P2_QAT, **quant_params_proto_path_disable_option),
                model_path=f'{settings.models_path}/vision/classification/imagenet1k/edgeai-tv2/mobilenetv2_wt-v1_qat-v2-w8csp2-w8tsp2_20230711_model.onnx'),
            model_info=dict(metric_reference={'accuracy_top1%':71.556}, model_shortlist=None)
        ),
        # edgeai-torchvison: classification resnet50_wt-v1_qat-w4c-w8t pytorch-qat-4bit-wt 224x224 expected_metric: 75.048% top-1 accuracy
        'cl-6720':utils.dict_update(common_cfg,
            preprocess=preproc_transforms.get_transform_onnx(),
            session=onnx_session_type(**sessions.get_onnx_session_cfg(settings, work_dir=work_dir, input_optimization=False, with_onnxsim=True),
                runtime_options=settings.runtime_options_onnx_qat_v2(quantization_scale_type=constants.QUANTScaleType.QUANT_SCALE_TYPE_NP2_PERCHAN, **quant_params_proto_path_disable_option),
                model_path=f'{settings.models_path}/vision/classification/imagenet1k/edgeai-tv2/resnet50_wt-v1_qat-v2-w4c-w8t_20230713_model.onnx'),
            model_info=dict(metric_reference={'accuracy_top1%':75.048}, model_shortlist=None)
        ),        
>>>>>>> 952f7719
    }
    return pipeline_configs<|MERGE_RESOLUTION|>--- conflicted
+++ resolved
@@ -54,16 +54,6 @@
         #################################################################
         #       ONNX MODELS
         #################jai-devkit models###############################
-<<<<<<< HEAD
-        # edgeai-torchvison: classification mobilenetv2_224x224 pytorch-qat expected_metric: 72.454% top-1 accuracy
-        'cl-6508':utils.dict_update(common_cfg,
-            preprocess=preproc_transforms.get_transform_onnx(),
-            session=onnx_session_type(**sessions.get_onnx_session_cfg(settings, work_dir=work_dir, input_optimization=False, with_onnxsim=True),
-                runtime_options=settings.runtime_options_onnx_qat_v2(quantization_scale_type=constants.QUANTScaleType.QUANT_SCALE_TYPE_NP2_PERCHAN, **quant_params_proto_path_disable_option),
-                model_path=f'{settings.models_path}/vision/classification/imagenet1k/edgeai-tv2/mobilenet_v2_lite_wt-v2_qat-v2-wc8-at8_20231120_model.onnx'),
-            model_info=dict(metric_reference={'accuracy_top1%':72.454}, model_shortlist=None)
-        ),
-=======
         # edgeai-torchvison: classification mobilenetv2_lite 224x224 expected_metric: 72.8% top-1 accuracy
         'cl-6500':utils.dict_update(common_cfg,
             preprocess=preproc_transforms.get_transform_onnx(),
@@ -144,9 +134,7 @@
                 model_path=f'{settings.models_path}/vision/classification/imagenet1k/edgeai-tv2/regnet_x_800mf_lite_20230920.onnx'),
             model_info=dict(metric_reference={'accuracy_top1%':75.21}, model_shortlist=None)
         ),
-
         ################################## deit/swin ##################
-
         'cl-6600':utils.dict_update(common_cfg,
             preprocess=preproc_transforms.get_transform_onnx(),
             session=onnx_session_type(**sessions.get_onnx_session_cfg(settings, work_dir=work_dir),
@@ -196,33 +184,14 @@
                 model_path=f'/data/hdd/users/a0508577/work/other/varun_model_classification/swinv2_base_window12to24_192to384_22kft1k.onnx'),
             model_info=dict(metric_reference={'accuracy_top1%':75.21}, model_shortlist=None)
         ),
-
-
         ################################## QAT models using Pytorch native QAT ##########################
-        # edgeai-torchvison: classification mobilenetv2_224x224 pytorch-qat expected_metric: 71.602% top-1 accuracy
-        'cl-6700':utils.dict_update(common_cfg,
+        # edgeai-torchvison: classification mobilenetv2_224x224 pytorch-qat expected_metric: 72.454% top-1 accuracy
+        'cl-6508':utils.dict_update(common_cfg,
             preprocess=preproc_transforms.get_transform_onnx(),
             session=onnx_session_type(**sessions.get_onnx_session_cfg(settings, work_dir=work_dir, input_optimization=False, with_onnxsim=True),
                 runtime_options=settings.runtime_options_onnx_qat_v2(quantization_scale_type=constants.QUANTScaleType.QUANT_SCALE_TYPE_NP2_PERCHAN, **quant_params_proto_path_disable_option),
-                model_path=f'{settings.models_path}/vision/classification/imagenet1k/edgeai-tv2/mobilenetv2_wt-v1_qat-v2-w8c-w8t_20230712_model.onnx'),
-            model_info=dict(metric_reference={'accuracy_top1%':71.602}, model_shortlist=None)
+                model_path=f'{settings.models_path}/vision/classification/imagenet1k/edgeai-tv2/mobilenet_v2_lite_wt-v2_qat-v2-wc8-at8_20231120_model.onnx'),
+            model_info=dict(metric_reference={'accuracy_top1%':72.454}, model_shortlist=None)
         ),
-        # edgeai-torchvison: classification mobilenetv2_224x224 pytorch-qat-sp2 expected_metric: 71.556% top-1 accuracy
-        'cl-6710':utils.dict_update(common_cfg,
-            preprocess=preproc_transforms.get_transform_onnx(),
-            session=onnx_session_type(**sessions.get_onnx_session_cfg(settings, work_dir=work_dir, input_optimization=False, with_onnxsim=True),
-                runtime_options=settings.runtime_options_onnx_qat_v2(quantization_scale_type=constants.QUANTScaleType.QUANT_SCALE_TYPE_P2_QAT, **quant_params_proto_path_disable_option),
-                model_path=f'{settings.models_path}/vision/classification/imagenet1k/edgeai-tv2/mobilenetv2_wt-v1_qat-v2-w8csp2-w8tsp2_20230711_model.onnx'),
-            model_info=dict(metric_reference={'accuracy_top1%':71.556}, model_shortlist=None)
-        ),
-        # edgeai-torchvison: classification resnet50_wt-v1_qat-w4c-w8t pytorch-qat-4bit-wt 224x224 expected_metric: 75.048% top-1 accuracy
-        'cl-6720':utils.dict_update(common_cfg,
-            preprocess=preproc_transforms.get_transform_onnx(),
-            session=onnx_session_type(**sessions.get_onnx_session_cfg(settings, work_dir=work_dir, input_optimization=False, with_onnxsim=True),
-                runtime_options=settings.runtime_options_onnx_qat_v2(quantization_scale_type=constants.QUANTScaleType.QUANT_SCALE_TYPE_NP2_PERCHAN, **quant_params_proto_path_disable_option),
-                model_path=f'{settings.models_path}/vision/classification/imagenet1k/edgeai-tv2/resnet50_wt-v1_qat-v2-w4c-w8t_20230713_model.onnx'),
-            model_info=dict(metric_reference={'accuracy_top1%':75.048}, model_shortlist=None)
-        ),        
->>>>>>> 952f7719
     }
     return pipeline_configs