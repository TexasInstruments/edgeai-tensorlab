# Copyright (c) 2018-2021, Texas Instruments
# All Rights Reserved.
#
# Redistribution and use in source and binary forms, with or without
# modification, are permitted provided that the following conditions are met:
#
# * Redistributions of source code must retain the above copyright notice, this
#   list of conditions and the following disclaimer.
#
# * Redistributions in binary form must reproduce the above copyright notice,
#   this list of conditions and the following disclaimer in the documentation
#   and/or other materials provided with the distribution.
#
# * Neither the name of the copyright holder nor the names of its
#   contributors may be used to endorse or promote products derived from
#   this software without specific prior written permission.
#
# THIS SOFTWARE IS PROVIDED BY THE COPYRIGHT HOLDERS AND CONTRIBUTORS "AS IS"
# AND ANY EXPRESS OR IMPLIED WARRANTIES, INCLUDING, BUT NOT LIMITED TO, THE
# IMPLIED WARRANTIES OF MERCHANTABILITY AND FITNESS FOR A PARTICULAR PURPOSE ARE
# DISCLAIMED. IN NO EVENT SHALL THE COPYRIGHT HOLDER OR CONTRIBUTORS BE LIABLE
# FOR ANY DIRECT, INDIRECT, INCIDENTAL, SPECIAL, EXEMPLARY, OR CONSEQUENTIAL
# DAMAGES (INCLUDING, BUT NOT LIMITED TO, PROCUREMENT OF SUBSTITUTE GOODS OR
# SERVICES; LOSS OF USE, DATA, OR PROFITS; OR BUSINESS INTERRUPTION) HOWEVER
# CAUSED AND ON ANY THEORY OF LIABILITY, WHETHER IN CONTRACT, STRICT LIABILITY,
# OR TORT (INCLUDING NEGLIGENCE OR OTHERWISE) ARISING IN ANY WAY OUT OF THE USE
# OF THIS SOFTWARE, EVEN IF ADVISED OF THE POSSIBILITY OF SUCH DAMAGE.

from jai_benchmark import constants, utils, datasets, preprocess, sessions, postprocess, metrics


def get_configs(settings, work_dir):

<<<<<<< HEAD
=======
    # to define the names of first and last layer for 16 bit conversion
    first_last_layer = '205,206,207,input.1'

>>>>>>> d260abea
    # get the sessions types to use for each model type
    onnx_session_type = settings.get_session_type(constants.MODEL_TYPE_ONNX)

    preproc_transforms = preprocess.PreProcessTransforms(settings)
    postproc_transforms = postprocess.PostProcessTransforms(settings)

    # configs for each model pipeline
    common_cfg = {
        'task_type': 'detection_3d',
        'calibration_dataset': settings.dataset_cache['kitti_lidar_det']['calibration_dataset'],
        'input_dataset': settings.dataset_cache['kitti_lidar_det']['input_dataset'],
        'postprocess': None
    }

    common_session_cfg = dict(work_dir=work_dir, target_device=settings.target_device, tidl_offload=settings.tidl_offload)

    pipeline_configs = {
        #################################################################
        #       ONNX MODELS
        ################# onnx models ###############################
<<<<<<< HEAD
        # human pose estimation : mobilenetv2 + fpn_spp + udp, Expected AP : 42.31
=======
>>>>>>> d260abea
        '3dod-7100':utils.dict_update(common_cfg,
            preprocess=preproc_transforms.get_transform_lidar_base(),
            session=onnx_session_type(**common_session_cfg,
                runtime_options=utils.dict_update(settings.runtime_options_onnx_np2(),
                                    {'object_detection:meta_arch_type': 7,
                                     'object_detection:meta_layers_names_list':f'{settings.models_path}/vision/detection_3d/kitti/mmdet3d/lidar_point_pillars_10k_496x432.prototxt',
                                     "advanced_options:add_data_convert_ops" : 0,
                                     'advanced_options:output_feature_16bit_names_list': first_last_layer
                                     }),
                model_path=f'{settings.models_path}/vision/detection_3d/kitti/mmdet3d/lidar_point_pillars_10k_496x432.onnx'),
            postprocess=postproc_transforms.get_transform_lidar_base(),
            metric=dict(label_offset_pred=None),
            model_info=dict(metric_reference={'accuracy_ap_3d_moderate%':74.99})
        )
    }

    return pipeline_configs<|MERGE_RESOLUTION|>--- conflicted
+++ resolved
@@ -30,13 +30,8 @@
 
 
 def get_configs(settings, work_dir):
-
-<<<<<<< HEAD
-=======
     # to define the names of first and last layer for 16 bit conversion
-    first_last_layer = '205,206,207,input.1'
-
->>>>>>> d260abea
+    first_last_layer_3dod_7100 = '205,206,207,input.1'
     # get the sessions types to use for each model type
     onnx_session_type = settings.get_session_type(constants.MODEL_TYPE_ONNX)
 
@@ -57,10 +52,6 @@
         #################################################################
         #       ONNX MODELS
         ################# onnx models ###############################
-<<<<<<< HEAD
-        # human pose estimation : mobilenetv2 + fpn_spp + udp, Expected AP : 42.31
-=======
->>>>>>> d260abea
         '3dod-7100':utils.dict_update(common_cfg,
             preprocess=preproc_transforms.get_transform_lidar_base(),
             session=onnx_session_type(**common_session_cfg,
@@ -68,7 +59,7 @@
                                     {'object_detection:meta_arch_type': 7,
                                      'object_detection:meta_layers_names_list':f'{settings.models_path}/vision/detection_3d/kitti/mmdet3d/lidar_point_pillars_10k_496x432.prototxt',
                                      "advanced_options:add_data_convert_ops" : 0,
-                                     'advanced_options:output_feature_16bit_names_list': first_last_layer
+                                     'advanced_options:output_feature_16bit_names_list': first_last_layer_3dod_7100
                                      }),
                 model_path=f'{settings.models_path}/vision/detection_3d/kitti/mmdet3d/lidar_point_pillars_10k_496x432.onnx'),
             postprocess=postproc_transforms.get_transform_lidar_base(),
