--- conflicted
+++ resolved
@@ -208,25 +208,19 @@
             model_info=dict(metric_reference={'mAP':0.4})
         ),
         # 3dod-7161: FastBEV w/ NMS without temporal frame
-        '3dod-7161':utils.dict_update(bev_frame_cfg_ps,
+        '3dod-7161':utils.dict_update(bev_frame_cfg,
             task_name='FastBEV_f1',
             # crop = (left, top, width, height)
-            preprocess=preproc_transforms.get_transform_bev_fastbev((1080,1920), (396,704), (0, 70, 704, 256), backend='cv2', interpolation=cv2.INTER_CUBIC),
+            preprocess=preproc_transforms.get_transform_bev_fastbev((900, 1600), (396, 704), (0, 70, 704, 256), backend='cv2', interpolation=cv2.INTER_CUBIC),
             session=onnx_session_type(**sessions.get_onnx_session_cfg(settings, work_dir=work_dir, input_mean=[(123.675, 116.280, 103.530)], 
                                                                       input_scale=[(0.017125, 0.017507, 0.017429)], input_optimization=False,
                                                                       deny_list_from_start_end_node = {}),
                 runtime_options=utils.dict_update(settings.runtime_options_onnx_p2(bev_options={'bev_options:num_temporal_frames': 0},
                     ext_options={'object_detection:meta_arch_type': 7,
                                  'object_detection:meta_layers_names_list':
-<<<<<<< HEAD
                                  '../edgeai-modelforest/models-cl/vision/detection_3d/nuscenes/fastbev/fastbev_plus_nms_r18_f1_metaarch.prototxt'}),
                     {'advanced_options:output_feature_16bit_names_list':'/bbox_head/conv_cls/Conv_output_0, /bbox_head/conv_dir_cls/Conv_output_0, /bbox_head/conv_reg/Conv_output_0'}),
                 model_path=f'../edgeai-modelforest/models-cl/vision/detection_3d/nuscenes/fastbev/fastbev_plus_nms_r18_f1_256x704_20250430.onnx'),
-=======
-                                 'models/fastbev/tidl_import_fast_bev_metaarch.prototxt'}),
-                    {'advanced_options:output_feature_16bit_names_list':''}),
-                model_path=f'models/fastbev/fastbev_f1_pandaset_5classes.onnx'),
->>>>>>> 00b56bd3
             postprocess=postproc_transforms.get_transform_bev_detection_fastbev(enable_nms=False),
             metric=dict(),
             model_info=dict(metric_reference={'mAP':0.4})
@@ -271,7 +265,25 @@
             postprocess=postproc_transforms.get_transform_bev_detection_fastbev(enable_nms=False),
             metric=dict(),
             model_info=dict(metric_reference={'mAP':0.4})
-        )
+        ),
+        # 3dod-7165: FastBEV w/ NMS without temporal frame for pandaset
+        '3dod-7165':utils.dict_update(bev_frame_cfg_ps,
+            task_name='FastBEV_f1',
+            # crop = (left, top, width, height)
+            preprocess=preproc_transforms.get_transform_bev_fastbev((1080,1920), (396,704), (0, 70, 704, 256), backend='cv2', interpolation=cv2.INTER_CUBIC),
+            session=onnx_session_type(**sessions.get_onnx_session_cfg(settings, work_dir=work_dir, input_mean=[(123.675, 116.280, 103.530)], 
+                                                                      input_scale=[(0.017125, 0.017507, 0.017429)], input_optimization=False,
+                                                                      deny_list_from_start_end_node = {}),
+                runtime_options=utils.dict_update(settings.runtime_options_onnx_p2(bev_options={'bev_options:num_temporal_frames': 0},
+                    ext_options={'object_detection:meta_arch_type': 7,
+                                 'object_detection:meta_layers_names_list':
+                                 '../edgeai-modelforest/models-cl/vision/detection_3d/nuscenes/fastbev/fastbev_plus_nms_r18_f1_metaarch.prototxt'}),
+                    {'advanced_options:output_feature_16bit_names_list':'/bbox_head/conv_cls/Conv_output_0, /bbox_head/conv_dir_cls/Conv_output_0, /bbox_head/conv_reg/Conv_output_0'}),
+                model_path=f'../edgeai-modelforest/models-cl/vision/detection_3d/nuscenes/fastbev/fastbev_f1_pandaset_5classes.onnx'),
+            postprocess=postproc_transforms.get_transform_bev_detection_fastbev(enable_nms=False),
+            metric=dict(),
+            model_info=dict(metric_reference={'mAP':0.4})
+        ),
     }
 
     return pipeline_configs