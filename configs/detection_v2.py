# Copyright (c) 2018-2021, Texas Instruments
# All Rights Reserved.
#
# Redistribution and use in source and binary forms, with or without
# modification, are permitted provided that the following conditions are met:
#
# * Redistributions of source code must retain the above copyright notice, this
#   list of conditions and the following disclaimer.
#
# * Redistributions in binary form must reproduce the above copyright notice,
#   this list of conditions and the following disclaimer in the documentation
#   and/or other materials provided with the distribution.
#
# * Neither the name of the copyright holder nor the names of its
#   contributors may be used to endorse or promote products derived from
#   this software without specific prior written permission.
#
# THIS SOFTWARE IS PROVIDED BY THE COPYRIGHT HOLDERS AND CONTRIBUTORS "AS IS"
# AND ANY EXPRESS OR IMPLIED WARRANTIES, INCLUDING, BUT NOT LIMITED TO, THE
# IMPLIED WARRANTIES OF MERCHANTABILITY AND FITNESS FOR A PARTICULAR PURPOSE ARE
# DISCLAIMED. IN NO EVENT SHALL THE COPYRIGHT HOLDER OR CONTRIBUTORS BE LIABLE
# FOR ANY DIRECT, INDIRECT, INCIDENTAL, SPECIAL, EXEMPLARY, OR CONSEQUENTIAL
# DAMAGES (INCLUDING, BUT NOT LIMITED TO, PROCUREMENT OF SUBSTITUTE GOODS OR
# SERVICES; LOSS OF USE, DATA, OR PROFITS; OR BUSINESS INTERRUPTION) HOWEVER
# CAUSED AND ON ANY THEORY OF LIABILITY, WHETHER IN CONTRACT, STRICT LIABILITY,
# OR TORT (INCLUDING NEGLIGENCE OR OTHERWISE) ARISING IN ANY WAY OUT OF THE USE
# OF THIS SOFTWARE, EVEN IF ADVISED OF THE POSSIBILITY OF SUCH DAMAGE.

import numpy as np
from edgeai_benchmark import constants, utils, datasets, preprocess, sessions, postprocess, metrics
import onnxruntime

# for transformer models we need to set graph_optimization_level = ORT_DISABLE_ALL for onnxruntime
ORT_DISABLE_ALL = onnxruntime.GraphOptimizationLevel.ORT_DISABLE_ALL
ORT_ENABLE_EXTENDED = onnxruntime.GraphOptimizationLevel.ORT_ENABLE_EXTENDED

def get_configs(settings, work_dir):
    # get the sessions types to use for each model type
    onnx_session_type = settings.get_session_type(constants.MODEL_TYPE_ONNX)
    tflite_session_type = settings.get_session_type(constants.MODEL_TYPE_TFLITE)
    mxnet_session_type = settings.get_session_type(constants.MODEL_TYPE_MXNET)

    preproc_transforms = preprocess.PreProcessTransforms(settings)
    postproc_transforms = postprocess.PostProcessTransforms(settings)

    # configs for each model pipeline
    common_cfg = {
        'task_type': 'detection',
        'dataset_category': datasets.DATASET_CATEGORY_COCO,
        'calibration_dataset': settings.dataset_cache[datasets.DATASET_CATEGORY_COCO]['calibration_dataset'],
        'input_dataset': settings.dataset_cache[datasets.DATASET_CATEGORY_COCO]['input_dataset'],
    }

    postproc_detection_onnx = postproc_transforms.get_transform_detection_onnx()
    postproc_detection_tflite = postproc_transforms.get_transform_detection_tflite()
    postproc_detection_efficientdet_ti_lite_tflite = postproc_transforms.get_transform_detection_tflite(normalized_detections=False, ignore_index=0,
                                                            formatter=postprocess.DetectionFormatting(dst_indices=(0,1,2,3,4,5), src_indices=(1,0,3,2,5,4)),
                                                            )
    postproc_detection_mxnet = postproc_transforms.get_transform_detection_mxnet()

    # reduce these iterations for slow models
    calibration_frames_fast = min(10, settings.calibration_frames)
    calibration_iterations_fast = min(5, settings.calibration_iterations)

    pipeline_configs = {
        #################################################################
        #       ONNX MODELS
        #################onnx models#####################################
        # Transformer models from huggingface transformers
        'od-8920':utils.dict_update(common_cfg,
            preprocess=preproc_transforms.get_transform_onnx((800,800),(800,800), resize_with_pad=False, backend='cv2'),
            session=onnx_session_type(**sessions.get_onnx_session_cfg(settings, work_dir=work_dir, input_optimization=False, tidl_onnx_model_optimizer=True),
                runtime_options=settings.runtime_options_onnx_np2(
                    det_options=True, ext_options={
                     'onnxruntime:graph_optimization_level': ORT_DISABLE_ALL 
                     }),
                model_path=f'{settings.models_path}/vision/detection/coco/hf-transformers/detr_resnet50_transformers_simp.onnx'),
            postprocess=postproc_transforms.get_transform_detection_mmdet_onnx(squeeze_axis=None, normalized_detections=False, resize_with_pad=True, reshape_list=[(-1,4),(-1,1),(-1,1)],logits_bbox_to_bbox_ls=True,formatter=postprocess.DetectionXYWH2XYXYCenterXY()),
            metric=dict(label_offset_pred=datasets.coco_det_label_offset_90to90(label_offset=0,num_classes=91)),
            model_info=dict(metric_reference={'accuracy_ap[.5:.95]%':42.0}, model_shortlist=80)
        ),
        'od-8930':utils.dict_update(common_cfg,
            preprocess=preproc_transforms.get_transform_onnx((800,1216), (800,1216), reverse_channels=True, resize_with_pad=[True, "corner"], backend='cv2', pad_color=[114, 114, 114]),
            session=onnx_session_type(**sessions.get_common_session_cfg(settings, work_dir=work_dir, input_optimization=False, tidl_onnx_model_optimizer=True),
                runtime_options=settings.runtime_options_onnx_np2(
                   det_options=True, ext_options={}),
                model_path=f'../edgeai-modelzoo/models/vision/detection/coco/mmdet/fcos_r50-caffe_fpn_gn-head_ms-640-800-2x_coco.onnx'),
            postprocess=postproc_transforms.get_transform_detection_mmdet_onnx(squeeze_axis=None, normalized_detections=False, resize_with_pad=True, reshape_list=[(-1,5),(-1,1)], formatter=postprocess.DetectionBoxSL2BoxLS()),
            metric=dict(label_offset_pred=datasets.coco_det_label_offset_80to90(label_offset=1)),
            model_info=dict(metric_reference={'accuracy_ap[.5:.95]%': None}, model_shortlist=100)
        ),
        'od-8940':utils.dict_update(common_cfg,
            preprocess=preproc_transforms.get_transform_onnx((800,1216), (800,1216), reverse_channels=True, resize_with_pad=[True, "corner"], backend='cv2', pad_color=[114, 114, 114]),
            session=onnx_session_type(**sessions.get_common_session_cfg(settings, work_dir=work_dir, input_optimization=False, tidl_onnx_model_optimizer=True,
                                                                        deny_list_from_start_end_node = {
                                                                            '/Sigmoid_1':None,
                                                                            '/Sigmoid_4':None,
                                                                            '/Sigmoid_3':None,
                                                                            '/Sigmoid':None,
                                                                            '/Sigmoid_2':None,
                                                                            '/bbox_head/Clip':None,
                                                                            '/bbox_head/Clip_2':None,
                                                                            '/bbox_head/Clip_3':None,}),
                runtime_options=settings.runtime_options_onnx_np2(
                   det_options=True, ext_options={
                    }),
                model_path=f'../edgeai-modelzoo/models/vision/detection/coco/mmdet/centernet-update_r50-caffe_fpn_ms-1x.onnx'),
            postprocess=postproc_transforms.get_transform_detection_mmdet_onnx(squeeze_axis=None, normalized_detections=False, resize_with_pad=True, reshape_list=[(-1,5),(-1,1)], formatter=postprocess.DetectionBoxSL2BoxLS()),
            metric=dict(label_offset_pred=datasets.coco_det_label_offset_80to90(label_offset=1)),
            model_info=dict(metric_reference={'accuracy_ap[.5:.95]%': None}, model_shortlist=100)
        ),
        'od-8950':utils.dict_update(common_cfg,
            preprocess=preproc_transforms.get_transform_onnx((448, 672), (448, 672), reverse_channels=True, resize_with_pad=[True, "corner"], backend='cv2', pad_color=[114, 114, 114]),
            session=onnx_session_type(**sessions.get_common_session_cfg(settings, work_dir=work_dir, input_optimization=False, tidl_onnx_model_optimizer=False, 
                                                                        deny_list_from_start_end_node = {'/bbox_head/Sigmoid':None}),
                runtime_options=settings.runtime_options_onnx_np2(
                   det_options=True, ext_options={
                    'onnxruntime:graph_optimization_level': ORT_DISABLE_ALL
                    }),
                model_path=f'../edgeai-modelzoo/models/vision/detection/coco/mmdet/centernet_r18_crop512.onnx'),
            postprocess=postproc_transforms.get_transform_detection_mmdet_onnx(squeeze_axis=None, normalized_detections=False, resize_with_pad=True, reshape_list=[(-1,5),(-1,1)], formatter=postprocess.DetectionBoxSL2BoxLS()),
            metric=dict(label_offset_pred=datasets.coco_det_label_offset_80to90(label_offset=1)),
            model_info=dict(metric_reference={'accuracy_ap[.5:.95]%': None}, model_shortlist=100)
        ),     
        ################################# MMDetection Models ###########################
        #DETR mmdetection
        'od-8960':utils.dict_update(common_cfg,
            preprocess=preproc_transforms.get_transform_onnx((800, 800), (800, 800), resize_with_pad=False, backend='cv2'),
            session=onnx_session_type(**sessions.get_onnx_session_cfg(settings, work_dir=work_dir, input_optimization=False),
                runtime_options=settings.runtime_options_onnx_np2(
                    det_options=True, ext_options={
                     'object_detection:meta_arch_type': 6, 
                     'onnxruntime:graph_optimization_level': ORT_DISABLE_ALL
                     }),
<<<<<<< HEAD
                model_path=f'../edgeai-modelzoo/models/vision/detection/coco/edgeai-mmdet/detr_r50_20240722_model.onnx'),
            postprocess=postproc_transforms.get_transform_detection_mmdet_onnx(squeeze_axis=None, normalized_detections=False, resize_with_pad=True, formatter=postprocess.DetectionBoxSL2BoxLS()),
=======
                model_path=f'../edgeai-modelzoo/models/vision/detection/coco/edgeai-mmdet/detr_r50_8xb2-150e_20240722_model.onnx'),
            postprocess=postproc_transforms.get_transform_detection_mmdet_onnx(squeeze_axis=None, normalized_detections=False, resize_with_pad=False, formatter=postprocess.DetectionBoxSL2BoxLS()),
>>>>>>> eb5d5b63
            metric=dict(label_offset_pred=datasets.coco_det_label_offset_80to90(label_offset=1)),
            model_info=dict(metric_reference={'accuracy_ap[.5:.95]%': 39.9}, model_shortlist=None)
        ),
        #efficientDET-B0-Lite
        'od-8970':utils.dict_update(common_cfg,
            preprocess=preproc_transforms.get_transform_onnx((512,512), (512,512), reverse_channels=False, resize_with_pad=True, backend='cv2', pad_color=[114, 114, 114]),
            session=onnx_session_type(**sessions.get_common_session_cfg(settings, work_dir=work_dir, input_optimization=False, input_mean=(123.675, 116.28, 103.53), input_scale=(0.0171247538316637, 0.0175070028011204, 0.0174291938997821)),
                runtime_options=settings.runtime_options_onnx_np2(
                   det_options=True, ext_options={
                    'object_detection:meta_arch_type': 3,
                    'object_detection:meta_layers_names_list': f'../edgeai-modelzoo/models/vision/detection/coco/edgeai-mmdet/efficientdet_effb0_bifpn_lite_512x512_20240612_model.prototxt',
                    }),
                model_path=f'../edgeai-modelzoo/models/vision/detection/coco/edgeai-mmdet/efficientdet_effb0_bifpn_lite_512x512_20240612_model.onnx'),
            postprocess=postproc_transforms.get_transform_detection_mmdet_onnx(squeeze_axis=None, normalized_detections=False, resize_with_pad=True, formatter=postprocess.DetectionBoxSL2BoxLS()),
            metric=dict(label_offset_pred=datasets.coco_det_label_offset_80to90(label_offset=1)),
<<<<<<< HEAD
            model_info=dict(metric_reference={'accuracy_ap[.5:.95]%': 32.3}, model_shortlist=None)
=======
            model_info=dict(metric_reference={'accuracy_ap[.5:.95]%': 32.2}, model_shortlist=None)
>>>>>>> eb5d5b63
        ),
    }
    return pipeline_configs<|MERGE_RESOLUTION|>--- conflicted
+++ resolved
@@ -132,13 +132,8 @@
                      'object_detection:meta_arch_type': 6, 
                      'onnxruntime:graph_optimization_level': ORT_DISABLE_ALL
                      }),
-<<<<<<< HEAD
-                model_path=f'../edgeai-modelzoo/models/vision/detection/coco/edgeai-mmdet/detr_r50_20240722_model.onnx'),
-            postprocess=postproc_transforms.get_transform_detection_mmdet_onnx(squeeze_axis=None, normalized_detections=False, resize_with_pad=True, formatter=postprocess.DetectionBoxSL2BoxLS()),
-=======
                 model_path=f'../edgeai-modelzoo/models/vision/detection/coco/edgeai-mmdet/detr_r50_8xb2-150e_20240722_model.onnx'),
             postprocess=postproc_transforms.get_transform_detection_mmdet_onnx(squeeze_axis=None, normalized_detections=False, resize_with_pad=False, formatter=postprocess.DetectionBoxSL2BoxLS()),
->>>>>>> eb5d5b63
             metric=dict(label_offset_pred=datasets.coco_det_label_offset_80to90(label_offset=1)),
             model_info=dict(metric_reference={'accuracy_ap[.5:.95]%': 39.9}, model_shortlist=None)
         ),
@@ -154,11 +149,7 @@
                 model_path=f'../edgeai-modelzoo/models/vision/detection/coco/edgeai-mmdet/efficientdet_effb0_bifpn_lite_512x512_20240612_model.onnx'),
             postprocess=postproc_transforms.get_transform_detection_mmdet_onnx(squeeze_axis=None, normalized_detections=False, resize_with_pad=True, formatter=postprocess.DetectionBoxSL2BoxLS()),
             metric=dict(label_offset_pred=datasets.coco_det_label_offset_80to90(label_offset=1)),
-<<<<<<< HEAD
-            model_info=dict(metric_reference={'accuracy_ap[.5:.95]%': 32.3}, model_shortlist=None)
-=======
             model_info=dict(metric_reference={'accuracy_ap[.5:.95]%': 32.2}, model_shortlist=None)
->>>>>>> eb5d5b63
         ),
     }
     return pipeline_configs