--- conflicted
+++ resolved
@@ -16,6 +16,7 @@
 import logging
 import os
 import sys
+import warnings
 from dataclasses import dataclass, field
 from typing import Optional
 
@@ -236,7 +237,8 @@
         # let's parse it to get our arguments.
         model_args, data_args, training_args, model_optimization_args = parser.parse_json_file(json_file=os.path.abspath(sys.argv[1]))
     else:
-        model_args, data_args, training_args, model_optimization_args = parser.parse_args_into_dataclasses()
+        model_args, data_args, training_args = parser.parse_args_into_dataclasses()
+
 
     # Sending telemetry. Tracking the example usage helps us better allocate resources to maintain them. The
     # information sent is the one passed as arguments along with your Python/PyTorch versions.
@@ -291,12 +293,8 @@
             data_args.dataset_config_name,
             cache_dir=model_args.cache_dir,
             token=model_args.token,
-<<<<<<< HEAD
-            trust_remote_code=True,
+            trust_remote_code=model_args.trust_remote_code,
             num_proc=data_args.loading_num_proc
-=======
-            trust_remote_code=model_args.trust_remote_code,
->>>>>>> 7f5d644e
         )
     else:
         data_files = {}
