# Copyright (c) OpenMMLab. All rights reserved.
from typing import List, Optional

import torch
<<<<<<< HEAD
from mmdet.models.task_modules.coders import (DeltaXYWHBBoxCoder,
                                              DistancePointBBoxCoder,
                                              TBLRBBoxCoder)
from mmdet.structures.bbox.transforms import distance2bbox
from mmengine import ConfigDict
from torch import Tensor

from mmdeploy.codebase.mmdet import get_post_processing_params
from mmdeploy.codebase.mmdet.models.layers import multiclass_nms
from mmdeploy.codebase.mmdet.ops import ncnn_detection_output_forward
=======
from mmdet.core.bbox.coder import (DeltaXYWHBBoxCoder, DistancePointBBoxCoder,
                                   TBLRBBoxCoder)
from mmdet.core.bbox.transforms import distance2bbox
from mmdet.models.dense_heads import PAAHead

from mmdeploy.codebase.mmdet import (gather_topk, get_post_processing_params,
                                     multiclass_nms,
                                     pad_with_value_if_necessary)
from mmdeploy.codebase.mmdet.core.ops import ncnn_detection_output_forward
>>>>>>> ea7706cb
from mmdeploy.core import FUNCTION_REWRITER
from mmdeploy.utils import Backend, is_dynamic_shape


@FUNCTION_REWRITER.register_rewriter(
    func_name='mmdet.models.dense_heads.base_dense_head.'
    'BaseDenseHead.predict_by_feat')
def base_dense_head__predict_by_feat(
        ctx,
        self,
        cls_scores: List[Tensor],
        bbox_preds: List[Tensor],
        score_factors: Optional[List[Tensor]] = None,
        batch_img_metas: Optional[List[dict]] = None,
        cfg: Optional[ConfigDict] = None,
        rescale: bool = False,
        with_nms: bool = True,
        **kwargs):
    """Rewrite `predict_by_feat` of `BaseDenseHead` for default backend.
    Rewrite this function to deploy model, transform network output for a
    batch into bbox predictions.
    Args:
        ctx (ContextCaller): The context with additional information.
        cls_scores (list[Tensor]): Classification scores for all
            scale levels, each is a 4D-tensor, has shape
            (batch_size, num_priors * num_classes, H, W).
        bbox_preds (list[Tensor]): Box energies / deltas for all
            scale levels, each is a 4D-tensor, has shape
            (batch_size, num_priors * 4, H, W).
        score_factors (list[Tensor], optional): Score factor for
            all scale level, each is a 4D-tensor, has shape
            (batch_size, num_priors * 1, H, W). Defaults to None.
        batch_img_metas (list[dict], Optional): Batch image meta info.
            Defaults to None.
        cfg (ConfigDict, optional): Test / postprocessing
            configuration, if None, test_cfg would be used.
            Defaults to None.
        rescale (bool): If True, return boxes in original image space.
            Defaults to False.
        with_nms (bool): If True, do nms before return boxes.
            Defaults to True.
    Returns:
        If with_nms == True:
            tuple[Tensor, Tensor]: tuple[Tensor, Tensor]: (dets, labels),
            `dets` of shape [N, num_det, 5] and `labels` of shape
            [N, num_det].
        Else:
            tuple[Tensor, Tensor, Tensor]: batch_mlvl_bboxes,
                batch_mlvl_scores, batch_mlvl_centerness
    """
    deploy_cfg = ctx.cfg
    is_dynamic_flag = is_dynamic_shape(deploy_cfg)
    num_levels = len(cls_scores)

    featmap_sizes = [featmap.size()[-2:] for featmap in cls_scores]
    mlvl_priors = self.prior_generator.grid_priors(
        featmap_sizes, dtype=bbox_preds[0].dtype, device=bbox_preds[0].device)
    mlvl_priors = [priors.unsqueeze(0) for priors in mlvl_priors]

    mlvl_cls_scores = [cls_scores[i].detach() for i in range(num_levels)]
    mlvl_bbox_preds = [bbox_preds[i].detach() for i in range(num_levels)]

    if score_factors is None:
        with_score_factors = False
        mlvl_score_factor = [None for _ in range(num_levels)]
    else:
        with_score_factors = True
        mlvl_score_factor = [
            score_factors[i].detach() for i in range(num_levels)
        ]
        mlvl_score_factors = []
<<<<<<< HEAD
    assert batch_img_metas is not None
    img_shape = batch_img_metas[0]['img_shape']

=======
    assert img_metas is not None
    img_shape = img_metas[0]['img_shape']
>>>>>>> ea7706cb
    assert len(cls_scores) == len(bbox_preds) == len(mlvl_priors)
    batch_size = cls_scores[0].shape[0]
    cfg = self.test_cfg
    pre_topk = cfg.get('nms_pre', -1)

    mlvl_valid_bboxes = []
    mlvl_valid_scores = []
    mlvl_valid_priors = []

    for cls_score, bbox_pred, score_factors, priors in zip(
            mlvl_cls_scores, mlvl_bbox_preds, mlvl_score_factor, mlvl_priors):
        assert cls_score.size()[-2:] == bbox_pred.size()[-2:]

        scores = cls_score.permute(0, 2, 3, 1).reshape(batch_size, -1,
                                                       self.cls_out_channels)
        if self.use_sigmoid_cls:
            scores = scores.sigmoid()
        else:
            scores = scores.softmax(-1)[:, :, :-1]
        if with_score_factors:
            score_factors = score_factors.permute(0, 2, 3,
                                                  1).reshape(batch_size,
                                                             -1).sigmoid()
            score_factors = score_factors.unsqueeze(2)
        bbox_pred = bbox_pred.permute(0, 2, 3, 1).reshape(batch_size, -1, 4)
        score_thr = cfg.get('score_thr', 0)
        mask = scores > score_thr
        scores = scores.where(mask, scores.new_zeros(1))
        if not is_dynamic_flag:
            priors = priors.data
        if cfg.get('nms_pre', -1) == -1:
            # align with mmdet base_dense_head filter_scores_and_topk
            pre_topk = scores.shape[-2] * scores.shape[-1] - 1

<<<<<<< HEAD
        if pre_topk > 0:
            _, topk_inds = scores.reshape(batch_size, -1).topk(pre_topk, dim=1)
            topk_inds = torch.stack(
                [topk_inds // self.num_classes, topk_inds % self.num_classes],
                dim=-1)
            batch_inds = torch.arange(
                batch_size, device=bbox_pred.device).unsqueeze(-1)

            prior_inds = batch_inds.new_zeros((1, 1))
            priors = priors[prior_inds, topk_inds[..., 0], :]
            bbox_pred = bbox_pred[batch_inds, topk_inds[..., 0], :]
            scores = scores[batch_inds, topk_inds[..., 0], :]
            if with_score_factors:
                score_factors = score_factors[batch_inds, topk_inds[..., 0], :]
=======
            nms_pre_score = scores
            if with_score_factors:
                nms_pre_score = nms_pre_score * score_factors
                if isinstance(self, PAAHead):
                    nms_pre_score = nms_pre_score.sqrt()

            # Get maximum scores for foreground classes.
            if self.use_sigmoid_cls:
                max_scores, _ = nms_pre_score.max(-1)
            else:
                max_scores, _ = nms_pre_score[..., :-1].max(-1)
            _, topk_inds = max_scores.topk(pre_topk)
            bbox_pred, scores, score_factors = gather_topk(
                bbox_pred,
                scores,
                score_factors,
                inds=topk_inds,
                batch_size=batch_size,
                is_batched=True)
            priors = gather_topk(
                priors,
                inds=topk_inds,
                batch_size=batch_size,
                is_batched=False)
>>>>>>> ea7706cb

        mlvl_valid_bboxes.append(bbox_pred)
        mlvl_valid_scores.append(scores)
        mlvl_valid_priors.append(priors)
        if with_score_factors:
            mlvl_score_factors.append(score_factors)

    batch_mlvl_bboxes_pred = torch.cat(mlvl_valid_bboxes, dim=1)
    batch_scores = torch.cat(mlvl_valid_scores, dim=1)
    batch_priors = torch.cat(mlvl_valid_priors, dim=1)
    batch_bboxes = self.bbox_coder.decode(
        batch_priors, batch_mlvl_bboxes_pred, max_shape=img_shape)
    if with_score_factors:
        batch_score_factors = torch.cat(mlvl_score_factors, dim=1)
    if not self.use_sigmoid_cls:
        batch_scores = batch_scores[..., :self.num_classes]

    if with_score_factors:
        batch_scores = batch_scores * batch_score_factors
        if isinstance(self, PAAHead):
            batch_scores = batch_scores.sqrt()

    if not with_nms:
        return batch_bboxes, batch_scores

    if cfg.get('min_bbox_size', -1) >= 0:
        w = batch_bboxes[:, :, 2] - batch_bboxes[:, :, 0]
        h = batch_bboxes[:, :, 3] - batch_bboxes[:, :, 1]
        valid_mask = (w > cfg.min_bbox_size) & (h > cfg.min_bbox_size)
        if not valid_mask.all():
            batch_scores = batch_scores * valid_mask.unsqueeze(-1)

    post_params = get_post_processing_params(deploy_cfg)
    max_output_boxes_per_class = post_params.max_output_boxes_per_class
    iou_threshold = cfg.nms.get('iou_threshold', post_params.iou_threshold)
    score_threshold = cfg.get('score_thr', post_params.score_threshold)
    pre_top_k = post_params.pre_top_k
    keep_top_k = cfg.get('max_per_img', post_params.keep_top_k)
    return multiclass_nms(
        batch_bboxes,
        batch_scores,
        max_output_boxes_per_class,
        iou_threshold=iou_threshold,
        score_threshold=score_threshold,
        pre_top_k=pre_top_k,
        keep_top_k=keep_top_k)


@FUNCTION_REWRITER.register_rewriter(
    func_name='mmdet.models.dense_heads.base_dense_head.'
    'BaseDenseHead.predict_by_feat',
    backend=Backend.NCNN.value)
def base_dense_head__predict_by_feat__ncnn(
        ctx,
        self,
        cls_scores: List[Tensor],
        bbox_preds: List[Tensor],
        score_factors: Optional[List[Tensor]] = None,
        batch_img_metas: Optional[List[dict]] = None,
        cfg: Optional[ConfigDict] = None,
        rescale: bool = False,
        with_nms: bool = True,
        **kwargs):
    """Rewrite `predict_by_feat` of BaseDenseHead for ncnn backend.

    Shape node and batch inference is not supported by ncnn. This function
    transform dynamic shape to constant shape and remove batch inference.

    Args:
        ctx (ContextCaller): The context with additional information.
        cls_scores (list[Tensor]): Classification scores for all
            scale levels, each is a 4D-tensor, has shape
            (batch_size, num_priors * num_classes, H, W).
        bbox_preds (list[Tensor]): Box energies / deltas for all
            scale levels, each is a 4D-tensor, has shape
            (batch_size, num_priors * 4, H, W).
        score_factors (list[Tensor], optional): Score factor for
            all scale level, each is a 4D-tensor, has shape
            (batch_size, num_priors * 1, H, W). Defaults to None.
        batch_img_metas (list[dict], Optional): Batch image meta info.
            Defaults to None.
        cfg (ConfigDict, optional): Test / postprocessing
            configuration, if None, test_cfg would be used.
            Defaults to None.
        rescale (bool): If True, return boxes in original image space.
            Defaults to False.
        with_nms (bool): If True, do nms before return boxes.
            Defaults to True.

    Returns:
        output__ncnn (Tensor): outputs, shape is [N, num_det, 6].
    """
    assert len(cls_scores) == len(bbox_preds)
    deploy_cfg = ctx.cfg
    assert not is_dynamic_shape(deploy_cfg), 'base_dense_head for ncnn\
        only supports static shape.'

    if score_factors is None:
        # e.g. Retina, FreeAnchor, Foveabox, etc.
        with_score_factors = False
    else:
        # e.g. FCOS, PAA, ATSS, AutoAssign, etc.
        with_score_factors = True
        assert len(cls_scores) == len(score_factors)
    batch_size = cls_scores[0].shape[0]
    assert batch_size == 1, f'ncnn deployment requires batch size 1, \
        got {batch_size}.'

    num_levels = len(cls_scores)
    if with_score_factors:
        score_factor_list = score_factors
    else:
        score_factor_list = [None for _ in range(num_levels)]

    if isinstance(self.bbox_coder, DeltaXYWHBBoxCoder):
        vars = torch.tensor(self.bbox_coder.stds)
    elif isinstance(self.bbox_coder, TBLRBBoxCoder):
        normalizer = self.bbox_coder.normalizer
        if isinstance(normalizer, float):
            vars = torch.tensor([normalizer, normalizer, 1, 1],
                                dtype=torch.float32)
        else:
            assert len(normalizer) == 4, f'normalizer of tblr must be 4,\
                got {len(normalizer)}'

            assert (normalizer[0] == normalizer[1] and normalizer[2]
                    == normalizer[3]), 'normalizer between top \
                        and bottom, left and right must be the same value, or \
                        we can not transform it to delta_xywh format.'

            vars = torch.tensor([normalizer[0], normalizer[2], 1, 1],
                                dtype=torch.float32)
    elif isinstance(self.bbox_coder, DistancePointBBoxCoder):
        vars = torch.tensor([0, 0, 0, 0], dtype=torch.float32)
    else:
        vars = torch.tensor([1, 1, 1, 1], dtype=torch.float32)

    if isinstance(batch_img_metas[0]['img_shape'][0], int):
        assert isinstance(batch_img_metas[0]['img_shape'][1], int)
        img_height = batch_img_metas[0]['img_shape'][0]
        img_width = batch_img_metas[0]['img_shape'][1]
    else:
        img_height = batch_img_metas[0]['img_shape'][0].item()
        img_width = batch_img_metas[0]['img_shape'][1].item()
    featmap_sizes = [cls_scores[i].shape[-2:] for i in range(num_levels)]
    mlvl_priors = self.prior_generator.grid_priors(
        featmap_sizes, device=cls_scores[0].device)
    batch_mlvl_priors = []
    for i in range(num_levels):
        _priors = mlvl_priors[i].reshape(1, -1, mlvl_priors[i].shape[-1])
        x1 = _priors[:, :, 0:1] / img_width
        y1 = _priors[:, :, 1:2] / img_height
        x2 = _priors[:, :, 2:3] / img_width
        y2 = _priors[:, :, 3:4] / img_height
        priors = torch.cat([x1, y1, x2, y2], dim=2).data
        batch_mlvl_priors.append(priors)

    cfg = self.test_cfg if cfg is None else cfg

    batch_mlvl_bboxes = []
    batch_mlvl_scores = []
    batch_mlvl_score_factors = []

    for level_idx, (cls_score, bbox_pred, score_factor, priors) in \
            enumerate(zip(cls_scores, bbox_preds,
                      score_factor_list, batch_mlvl_priors)):
        assert cls_score.size()[-2:] == bbox_pred.size()[-2:]
        # ncnn needs 3 dimensions to reshape when including -1 parameter in
        # width or height dimension.
        bbox_pred = bbox_pred.permute(0, 2, 3, 1).reshape(batch_size, -1, 4)
        if with_score_factors:
            score_factor = score_factor.permute(0, 2, 3, 1).\
                reshape(batch_size, -1, 1).sigmoid()
        cls_score = cls_score.permute(0, 2, 3, 1).\
            reshape(batch_size, -1, self.cls_out_channels)
        # ncnn DetectionOutput op needs num_class + 1 classes. So if sigmoid
        # score, we should padding background class according to mmdetection
        # num_class definition.
        if self.use_sigmoid_cls:
            scores = cls_score.sigmoid()
            dummy_background_score = torch.zeros(
                batch_size, cls_score.shape[1], 1, device=cls_score.device)
            scores = torch.cat([scores, dummy_background_score], dim=2)
        else:
            scores = cls_score.softmax(-1)
        batch_mlvl_bboxes.append(bbox_pred)
        batch_mlvl_scores.append(scores)
        batch_mlvl_score_factors.append(score_factor)

    batch_mlvl_priors = torch.cat(batch_mlvl_priors, dim=1)
    batch_mlvl_scores = torch.cat(batch_mlvl_scores, dim=1)
    batch_mlvl_bboxes = torch.cat(batch_mlvl_bboxes, dim=1)
    batch_mlvl_scores = torch.cat([
        batch_mlvl_scores[:, :, self.num_classes:],
        batch_mlvl_scores[:, :, 0:self.num_classes]
    ],
                                  dim=2)
    if isinstance(self.bbox_coder, TBLRBBoxCoder):
        batch_mlvl_bboxes = _tblr_pred_to_delta_xywh_pred(
            batch_mlvl_bboxes, vars[0:2])
    elif isinstance(self.bbox_coder, DistancePointBBoxCoder):
        bboxes_x0 = batch_mlvl_bboxes[:, :, 0:1] / img_width
        bboxes_y0 = batch_mlvl_bboxes[:, :, 1:2] / img_height
        bboxes_x1 = batch_mlvl_bboxes[:, :, 2:3] / img_width
        bboxes_y1 = batch_mlvl_bboxes[:, :, 3:4] / img_height
        batch_mlvl_bboxes = torch.cat(
            [bboxes_x0, bboxes_y0, bboxes_x1, bboxes_y1], dim=2)
        batch_mlvl_priors = distance2bbox(batch_mlvl_priors, batch_mlvl_bboxes)

    if with_score_factors:
        batch_mlvl_score_factors = torch.cat(batch_mlvl_score_factors, dim=1)
        batch_mlvl_scores = batch_mlvl_scores.permute(
            0, 2, 1).unsqueeze(3) * batch_mlvl_score_factors.permute(
                0, 2, 1).unsqueeze(3)
        batch_mlvl_scores = batch_mlvl_scores.squeeze(3).permute(0, 2, 1)
        if isinstance(self, PAAHead):
            batch_mlvl_scores = batch_mlvl_scores.sqrt()

    # flatten for ncnn DetectionOutput op inputs.
    batch_mlvl_vars = vars.expand_as(batch_mlvl_priors)
    batch_mlvl_bboxes = batch_mlvl_bboxes.reshape(batch_size, 1, -1)
    batch_mlvl_scores = batch_mlvl_scores.reshape(batch_size, 1, -1)
    batch_mlvl_priors = batch_mlvl_priors.reshape(batch_size, 1, -1)
    batch_mlvl_vars = batch_mlvl_vars.reshape(batch_size, 1, -1)
    batch_mlvl_priors = torch.cat([batch_mlvl_priors, batch_mlvl_vars], dim=1)
    if not isinstance(self.bbox_coder, DistancePointBBoxCoder):
        batch_mlvl_priors = batch_mlvl_priors.data

    post_params = get_post_processing_params(ctx.cfg)
    iou_threshold = cfg.nms.get('iou_threshold', post_params.iou_threshold)
    score_threshold = cfg.get('score_thr', post_params.score_threshold)
    pre_top_k = post_params.pre_top_k
    keep_top_k = cfg.get('max_per_img', post_params.keep_top_k)

    output__ncnn = ncnn_detection_output_forward(
        batch_mlvl_bboxes, batch_mlvl_scores, batch_mlvl_priors,
        score_threshold, iou_threshold, pre_top_k, keep_top_k,
        self.num_classes + 1,
        vars.cpu().detach().numpy())

    return output__ncnn


def _tblr_pred_to_delta_xywh_pred(bbox_pred: torch.Tensor,
                                  normalizer: torch.Tensor) -> torch.Tensor:
    """Transform tblr format bbox prediction to delta_xywh format for ncnn.

    An internal function for transforming tblr format bbox prediction to
    delta_xywh format. ncnn DetectionOutput layer needs delta_xywh format
    bbox_pred as input.

    Args:
        bbox_pred (Tensor): The bbox prediction of tblr format, has shape
            (N, num_det, 4).
        normalizer (Tensor): The normalizer scale of bbox horizon and
            vertical coordinates, has shape (2,).

    Returns:
        Tensor: The delta_xywh format bbox predictions.
    """
    top = bbox_pred[:, :, 0:1]
    bottom = bbox_pred[:, :, 1:2]
    left = bbox_pred[:, :, 2:3]
    right = bbox_pred[:, :, 3:4]
    h = (top + bottom) * normalizer[0]
    w = (left + right) * normalizer[1]

    _dwh = torch.cat([w, h], dim=2)
    assert torch.all(_dwh >= 0), 'wh must be positive before log.'
    dwh = torch.log(_dwh)

    return torch.cat([(right - left) / 2, (bottom - top) / 2, dwh], dim=2)<|MERGE_RESOLUTION|>--- conflicted
+++ resolved
@@ -2,7 +2,7 @@
 from typing import List, Optional
 
 import torch
-<<<<<<< HEAD
+from mmdet.models.dense_heads import PAAHead
 from mmdet.models.task_modules.coders import (DeltaXYWHBBoxCoder,
                                               DistancePointBBoxCoder,
                                               TBLRBBoxCoder)
@@ -10,20 +10,10 @@
 from mmengine import ConfigDict
 from torch import Tensor
 
-from mmdeploy.codebase.mmdet import get_post_processing_params
+from mmdeploy.codebase.mmdet import (gather_topk, get_post_processing_params,
+                                     pad_with_value_if_necessary)
 from mmdeploy.codebase.mmdet.models.layers import multiclass_nms
 from mmdeploy.codebase.mmdet.ops import ncnn_detection_output_forward
-=======
-from mmdet.core.bbox.coder import (DeltaXYWHBBoxCoder, DistancePointBBoxCoder,
-                                   TBLRBBoxCoder)
-from mmdet.core.bbox.transforms import distance2bbox
-from mmdet.models.dense_heads import PAAHead
-
-from mmdeploy.codebase.mmdet import (gather_topk, get_post_processing_params,
-                                     multiclass_nms,
-                                     pad_with_value_if_necessary)
-from mmdeploy.codebase.mmdet.core.ops import ncnn_detection_output_forward
->>>>>>> ea7706cb
 from mmdeploy.core import FUNCTION_REWRITER
 from mmdeploy.utils import Backend, is_dynamic_shape
 
@@ -95,14 +85,9 @@
             score_factors[i].detach() for i in range(num_levels)
         ]
         mlvl_score_factors = []
-<<<<<<< HEAD
     assert batch_img_metas is not None
     img_shape = batch_img_metas[0]['img_shape']
 
-=======
-    assert img_metas is not None
-    img_shape = img_metas[0]['img_shape']
->>>>>>> ea7706cb
     assert len(cls_scores) == len(bbox_preds) == len(mlvl_priors)
     batch_size = cls_scores[0].shape[0]
     cfg = self.test_cfg
@@ -133,26 +118,15 @@
         scores = scores.where(mask, scores.new_zeros(1))
         if not is_dynamic_flag:
             priors = priors.data
-        if cfg.get('nms_pre', -1) == -1:
-            # align with mmdet base_dense_head filter_scores_and_topk
-            pre_topk = scores.shape[-2] * scores.shape[-1] - 1
-
-<<<<<<< HEAD
+
         if pre_topk > 0:
-            _, topk_inds = scores.reshape(batch_size, -1).topk(pre_topk, dim=1)
-            topk_inds = torch.stack(
-                [topk_inds // self.num_classes, topk_inds % self.num_classes],
-                dim=-1)
-            batch_inds = torch.arange(
-                batch_size, device=bbox_pred.device).unsqueeze(-1)
-
-            prior_inds = batch_inds.new_zeros((1, 1))
-            priors = priors[prior_inds, topk_inds[..., 0], :]
-            bbox_pred = bbox_pred[batch_inds, topk_inds[..., 0], :]
-            scores = scores[batch_inds, topk_inds[..., 0], :]
+            priors = pad_with_value_if_necessary(priors, 1, pre_topk)
+            bbox_pred = pad_with_value_if_necessary(bbox_pred, 1, pre_topk)
+            scores = pad_with_value_if_necessary(scores, 1, pre_topk, 0.)
             if with_score_factors:
-                score_factors = score_factors[batch_inds, topk_inds[..., 0], :]
-=======
+                score_factors = pad_with_value_if_necessary(
+                    score_factors, 1, pre_topk, 0.)
+
             nms_pre_score = scores
             if with_score_factors:
                 nms_pre_score = nms_pre_score * score_factors
@@ -177,7 +151,6 @@
                 inds=topk_inds,
                 batch_size=batch_size,
                 is_batched=False)
->>>>>>> ea7706cb
 
         mlvl_valid_bboxes.append(bbox_pred)
         mlvl_valid_scores.append(scores)
