--- conflicted
+++ resolved
@@ -11,11 +11,7 @@
 ninja
 tabulate
 tensorboard
-<<<<<<< HEAD
-plyfile==0.7.4
 mmcv==1.6.0
-=======
->>>>>>> de8bb36e
 seaborn==0.11.2
 
 # verified versions
@@ -28,5 +24,4 @@
 scikit-learn
 PyYAML
 matplotlib
-mmcv==1.6.0
 sklearn