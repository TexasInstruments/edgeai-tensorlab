--- conflicted
+++ resolved
@@ -15,18 +15,6 @@
     return content
 
 
-<<<<<<< HEAD
-MAJOR = 2
-MINOR = 0
-PATCH = 0
-SUFFIX = ''
-if PATCH != '':
-    SHORT_VERSION = f'{MAJOR}.{MINOR}.{PATCH}{SUFFIX}'
-else:
-    SHORT_VERSION = f'{MAJOR}.{MINOR}{SUFFIX}'
-
-=======
->>>>>>> 0f33c08d
 version_file = 'mmdet/version.py'
 
 
