--- conflicted
+++ resolved
@@ -2341,18 +2341,12 @@
                         else:
                             grad_norm = _grad_norm
 
-<<<<<<< HEAD
-                    # Optimizer step
                     if not(self.args.dont_update_parameters):
                         self.optimizer.step()
+
+                    self.control = self.callback_handler.on_optimizer_step(args, self.state, self.control)
+
                     optimizer_was_run = not (self.accelerator.optimizer_step_was_skipped and self.args.dont_update_parameters)
-=======
-                    self.optimizer.step()
-
-                    self.control = self.callback_handler.on_optimizer_step(args, self.state, self.control)
-
-                    optimizer_was_run = not self.accelerator.optimizer_step_was_skipped
->>>>>>> 7f5d644e
                     if optimizer_was_run:
                         # Delay optimizer scheduling until metrics are generated
                         if not isinstance(self.lr_scheduler, torch.optim.lr_scheduler.ReduceLROnPlateau):
@@ -3352,20 +3346,12 @@
         if self.args.n_gpu > 1:
             loss = loss.mean()  # mean() to average on multi-gpu parallel training
 
-<<<<<<< HEAD
         if not(self.args.dont_update_parameters):
             if self.use_apex:
                 with amp.scale_loss(loss, self.optimizer) as scaled_loss:
                     scaled_loss.backward()
             else:
-                self.accelerator.backward(loss)
-=======
-        if self.use_apex:
-            with amp.scale_loss(loss, self.optimizer) as scaled_loss:
-                scaled_loss.backward()
-        else:
-            self.accelerator.backward(loss, **kwargs)
->>>>>>> 7f5d644e
+                self.accelerator.backward(loss, **kwargs)
 
         return loss.detach() / self.args.gradient_accumulation_steps
 
