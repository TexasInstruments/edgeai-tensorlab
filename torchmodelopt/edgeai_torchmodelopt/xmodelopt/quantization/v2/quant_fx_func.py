--- conflicted
+++ resolved
@@ -192,11 +192,8 @@
 
 
 def convert(self, device='cpu', model_quant_format=None, convert_custom_config=None, backend_config=None):          
-    self.__quant_params__.bias_hooks = remove_hooks(self.__quant_params__.bias_hooks)           
-<<<<<<< HEAD
+    self.__quant_params__.bias_hooks = remove_hooks(self.__quant_params__.bias_hooks)                      
     self.__quant_params__.outlier_hooks = remove_hooks(self.__quant_params__.outlier_hooks)
-=======
->>>>>>> 87614e8a
     freeze(self)
     # convert requires cpu model
     self.to(torch.device(device))
@@ -268,13 +265,10 @@
         #
         freeze(self, freeze_bn=freeze_bn, freeze_observers=freeze_observers)
         
-<<<<<<< HEAD
         # Removing the outlier hook when the observers are also frozen
         if freeze_bn and freeze_observers:
             self.__quant_params__.outlier_hooks = remove_hooks(self.__quant_params__.outlier_hooks)
-            
-=======
->>>>>>> 87614e8a
+        
         quant_fx_utils.adjust_gradual_quantization(self)
         self.__quant_params__.num_epochs_tracked += 1
     else:
