#################################################################################
# Copyright (c) 2018-2023, Texas Instruments Incorporated - http://www.ti.com
# All Rights Reserved.
#
# Redistribution and use in source and binary forms, with or without
# modification, are permitted provided that the following conditions are met:
#
# * Redistributions of source code must retain the above copyright notice, this
#   list of conditions and the following disclaimer.
#
# * Redistributions in binary form must reproduce the above copyright notice,
#   this list of conditions and the following disclaimer in the documentation
#   and/or other materials provided with the distribution.
#
# * Neither the name of the copyright holder nor the names of its
#   contributors may be used to endorse or promote products derived from
#   this software without specific prior written permission.
#
# THIS SOFTWARE IS PROVIDED BY THE COPYRIGHT HOLDERS AND CONTRIBUTORS "AS IS"
# AND ANY EXPRESS OR IMPLIED WARRANTIES, INCLUDING, BUT NOT LIMITED TO, THE
# IMPLIED WARRANTIES OF MERCHANTABILITY AND FITNESS FOR A PARTICULAR PURPOSE ARE
# DISCLAIMED. IN NO EVENT SHALL THE COPYRIGHT HOLDER OR CONTRIBUTORS BE LIABLE
# FOR ANY DIRECT, INDIRECT, INCIDENTAL, SPECIAL, EXEMPLARY, OR CONSEQUENTIAL
# DAMAGES (INCLUDING, BUT NOT LIMITED TO, PROCUREMENT OF SUBSTITUTE GOODS OR
# SERVICES; LOSS OF USE, DATA, OR PROFITS; OR BUSINESS INTERRUPTION) HOWEVER
# CAUSED AND ON ANY THEORY OF LIABILITY, WHETHER IN CONTRACT, STRICT LIABILITY,
# OR TORT (INCLUDING NEGLIGENCE OR OTHERWISE) ARISING IN ANY WAY OUT OF THE USE
# OF THIS SOFTWARE, EVEN IF ADVISED OF THE POSSIBILITY OF SUCH DAMAGE.
#
#################################################################################

import torch
from torch.ao.quantization.observer import (
    HistogramObserver,
    PerChannelMinMaxObserver,
    MinMaxObserver,
    PlaceholderObserver,
)
from .observer_types import (
    AdaptiveWeightObserver,
    AdaptivePerChannelWeightObserver,
    AdaptiveActivationObserver,
    # AdaptiveOutlierRemovalActivationObserver
)
from .fake_quantize_types import AdaptiveWeightFakeQuantize, AdaptiveActivationFakeQuantize
from torch.ao.quantization.quantizer.quantizer import (
    Quantizer,
    QuantizationAnnotation,
    SharedQuantizationSpec,
    QuantizationSpec
)
from torch.ao.quantization.quantizer.xnnpack_quantizer_utils import QuantizationConfig
from torch.ao.quantization.qconfig import _ObserverOrFakeQuantizeConstructor
from typing import Callable, Dict, List, Optional, Set, Any
import enum
import warnings
from .... import xnn
    

class QConfigMethod(enum.Enum):
    DISABLED = 0
    QAT = 1

    @classmethod
    def choices(cls):
        return [e.value for e in cls]


class QConfigType():
    DISABLED = 0
    DEFAULT = "DEFAULT"                         # default behavior is same as that of WC8_AT8
    WC8_AT8 = "WC8_AT8"                         # per-channel quantization for weights, per-tensor quantization for activations
    
    MSA_WC8_AT8 = "MSA_WC8_AT8"                 # WC8_AT8 + no range shrink (mostly for attention networks with important peaks)

    WT8SYMP2_AT8SYMP2 = "WT8SYMP2_AT8SYMP2"     # per-tensor symmetric power-power-of-2 quantization for both weights and activations
    WC8SYMP2_AT8SYMP2 = "WC8SYMP2_AT8SYMP2"     # per-channel symmetric power-power-of-2 quantization for weights, per-tensor symmetric for activations
    WC8SYMP2_AT8SYMP2R4 = "WC8SYMP2_AT8SYMP2R4" # same as above with fixed activation range

    WC4_AT8 = "WC4_AT8"                         # 4-bits per-channel quantization for weights, 8-bit per-tensor quantization for activations
    WC4M4_AT8 = "WC4M4_AT8"                     # same as above with a maximum weight range

    @classmethod
    def choices(cls):
        return [value for value in dir(cls) if not value.startswith('__') and value != 'choices']


class QConfigMode(enum.Enum):
    DEFAULT = 0
    FREEZE_DEPTHWISE_LAYERS = 1
    FREEZE_UNSTABLE_LAYERS = 2

    @classmethod
    def choices(cls):
        return [e.value for e in cls]


def get_repr_string_from_dict(input_dict):
    repr_string = []
    for k, v in input_dict.items():
        repr_string += [f'{k}_{v}'.replace('.', '_')]
    #
    return '__'.join(repr_string)

########################################################################
# def get_act_quantization_config(activation_qconfig):
#     observer_name = 'CustomAdaptiveActivationObserver' + get_repr_string_from_dict(activation_qconfig)
#     activation_bitwidth = activation_qconfig.get('bitwidth', 8)
    
#     act_quantization_spec = QuantizationSpec(
#         dtype=activation_qconfig.get('dtype', torch.int8),
#         quant_min=activation_qconfig.get('quant_min', -(2 ** (activation_bitwidth-1))),
#         quant_max=activation_qconfig.get('quant_max', (2 ** (activation_bitwidth-1)) - 1),
#         qscheme=activation_qconfig.get('qscheme', torch.per_tensor_affine),
#         is_dynamic=activation_qconfig.get('is_dynamic', False),
#         observer_or_fake_quant_ctr=activation_qconfig.get('observer_or_fake_quant_ctr',\
#             AdaptiveActivationObserver).with_args(
#                 quant_min=activation_qconfig.get('quant_min', -(2 ** (activation_bitwidth-1))),
#                 quant_max=activation_qconfig.get('quant_max', (2 ** (activation_bitwidth-1)) - 1),
#                 dtype=activation_qconfig.get('dtype', torch.int8),
#                 qscheme=activation_qconfig.get('qscheme', torch.per_tensor_affine),
#                 power2_scale=activation_qconfig.get('power2_scale', False),
#                 range_max=activation_qconfig.get('range_max', None),
#                 fixed_range=activation_qconfig.get('fixed_range', False),
#                 # class_name=activation_qconfig.get('observer_name', observer_name),
#                 range_shrink_percentile=activation_qconfig.get('range_shrink_percentile', 0.01)
#             )
#     )
#     return act_quantization_spec


# def get_weight_activation_config(weight_qconfig):
#     observer_name = 'CustomAdaptiveWeightObserver' + '__' + get_repr_string_from_dict(weight_qconfig)
#     weight_bitwidth = weight_qconfig.get('bitwidth', 8)
#     weight_qscheme = weight_qconfig.get('qscheme', torch.per_channel_symmetric)
#     WeightObserverBaseToUse = AdaptivePerChannelWeightObserver \
#         if weight_qscheme == torch.per_channel_symmetric else AdaptiveWeightObserver
        
#     weight_quantization_spec = QuantizationSpec(
#         dtype=weight_qconfig.get('dtype', torch.int8),
#         quant_min=weight_qconfig.get('quant_min', -(2 ** (weight_bitwidth-1))),  
#         quant_max=weight_qconfig.get('quant_max', (2 ** (weight_bitwidth-1)) - 1),
#         qscheme=weight_qscheme,
#         ch_axis=weight_qconfig.get('ch_axis', 0),
#         is_dynamic=weight_qconfig.get('is_dynamic', False),
#         observer_or_fake_quant_ctr=WeightObserverBaseToUse.with_args(
#             quant_min=weight_qconfig.get('quant_min', -(2 ** (weight_bitwidth-1))),  
#             quant_max=weight_qconfig.get('quant_max', (2 ** (weight_bitwidth-1)) - 1),
#             dtype=weight_qconfig.get('dtype', torch.int8),
#             power2_scale=weight_qconfig.get('power2_scale', False),
#             range_max=weight_qconfig.get('range_max', None),
#             fixed_range=weight_qconfig.get('fixed_range', False),
#             # class_name=weight_qconfig.get('observer_name', observer_name)
#         )                                 
#     )
#     return weight_quantization_spec


def get_act_quantization_config(activation_qconfig, is_qat=True):
    observer_name = 'CustomAdaptiveActivationObserver' + get_repr_string_from_dict(activation_qconfig)
    activation_bitwidth = activation_qconfig.get('bitwidth', 8)
    
    activation_observer = xnn.utils.partialclass(activation_qconfig.get('observer_or_fake_quant_ctr', AdaptiveActivationObserver),
                                             quant_min=activation_qconfig.get('quant_min', 0),
                                             quant_max=activation_qconfig.get('quant_max', (2 ** activation_bitwidth) - 1),
                                             dtype=activation_qconfig.get('dtype', torch.uint8),
                                             qscheme=activation_qconfig.get('qscheme', torch.per_tensor_affine),
                                             power2_scale=activation_qconfig.get('power2_scale', False),
                                             range_max=activation_qconfig.get('range_max', None),
                                             fixed_range=activation_qconfig.get('fixed_range', False),
<<<<<<< HEAD
                                             class_name=activation_qconfig.get('observer_name', observer_name),)
                                            #  range_shrink_percentile=activation_qconfig.get('range_shrink_percentile', 0.01))
    
    # activation_observer = activation_qconfig.get('observer_or_fake_quant_ctr',\
    #         AdaptiveActivationObserver).with_args(
    #             quant_min=activation_qconfig.get('quant_min', 0),
    #             quant_max=activation_qconfig.get('quant_max', (2 ** (activation_bitwidth)) - 1),
    #             dtype=activation_qconfig.get('dtype', torch.uint8),
    #             qscheme=activation_qconfig.get('qscheme', torch.per_tensor_affine),
    #             power2_scale=activation_qconfig.get('power2_scale', False),
    #             range_max=activation_qconfig.get('range_max', None),
    #             fixed_range=activation_qconfig.get('fixed_range', False),
    #             # class_name=activation_qconfig.get('observer_name', observer_name),
    #             range_shrink_percentile=activation_qconfig.get('range_shrink_percentile', 0.01)
    #         )
            
    # fake_quantized_activation_observer = AdaptiveActivationFakeQuantize.with_args(observer=AdaptiveActivationObserver, **activation_qconfig)
    # fake_quantized_activation_observer = AdaptiveActivationFakeQuantize.with_args(observer=activation_observer)
    fake_quantized_activation_observer = activation_observer
=======
                                             class_name=activation_qconfig.get('observer_name', observer_name),
                                             range_shrink_percentile=activation_qconfig.get('range_shrink_percentile', 0.01))
                
    fake_quantized_activation_observer = AdaptiveActivationFakeQuantize.with_args(observer=activation_observer) if is_qat else activation_observer
>>>>>>> e9b10d8b
    
    act_quantization_spec = QuantizationSpec(
        dtype=activation_qconfig.get('dtype', torch.uint8),
        quant_min=activation_qconfig.get('quant_min', 0),
        quant_max=activation_qconfig.get('quant_max', (2 ** (activation_bitwidth)) - 1),
        qscheme=activation_qconfig.get('qscheme', torch.per_tensor_affine),
        is_dynamic=activation_qconfig.get('is_dynamic', False),
        observer_or_fake_quant_ctr=fake_quantized_activation_observer
    )
    return act_quantization_spec


def get_weight_activation_config(weight_qconfig, is_qat=True):
    observer_name = 'CustomAdaptiveWeightObserver' + '__' + get_repr_string_from_dict(weight_qconfig)
    weight_bitwidth = weight_qconfig.get('bitwidth', 8)
    weight_qscheme = weight_qconfig.get('qscheme', torch.per_channel_symmetric)
    WeightObserverBaseToUse = AdaptivePerChannelWeightObserver \
        if weight_qscheme == torch.per_channel_symmetric else AdaptiveWeightObserver
    
    weight_observer = xnn.utils.partialclass(WeightObserverBaseToUse,
                                             quant_min=weight_qconfig.get('quant_min', 0),
                                             quant_max=weight_qconfig.get('quant_max', (2 ** weight_bitwidth) - 1),
                                             dtype=weight_qconfig.get('dtype', torch.uint8),
                                             qscheme=weight_qconfig.get('qscheme', torch.per_tensor_symmetric),
                                             power2_scale=weight_qconfig.get('power2_scale', False),
                                             range_max=weight_qconfig.get('range_max', None),
                                             fixed_range=weight_qconfig.get('fixed_range', False),
                                             class_name=weight_qconfig.get('observer_name', observer_name),
                                             #range_shrink_percentile=weight_qconfig.get('range_shrink_percentile', 0.01)
                                             )
    
    fake_quantized_weight_observer = AdaptiveWeightFakeQuantize.with_args(observer=weight_observer) if is_qat else weight_observer
        
    weight_quantization_spec = QuantizationSpec(
        dtype=weight_qconfig.get('dtype', torch.int8),
        quant_min=weight_qconfig.get('quant_min', -127),  
        quant_max=weight_qconfig.get('quant_max', 127),
        # dtype=weight_qconfig.get('dtype', torch.uint8),
        # quant_min=weight_qconfig.get('quant_min', 0),  
        # quant_max=weight_qconfig.get('quant_max', (2 ** (weight_bitwidth)) - 1),
        qscheme=weight_qscheme,
        ch_axis=weight_qconfig.get('ch_axis', 0),
        is_dynamic=weight_qconfig.get('is_dynamic', False),
        observer_or_fake_quant_ctr=fake_quantized_weight_observer                         
    )
    return weight_quantization_spec


def get_quantization_config(qconfig_dict, is_qat=False):
    act_quantization_spec = get_act_quantization_config(qconfig_dict.get('activation', dict()), is_qat=is_qat)
    weight_quantization_spec = get_weight_activation_config(qconfig_dict.get('weight', dict()), is_qat=is_qat)

    bias_observer_or_fake_quant_ctr: _ObserverOrFakeQuantizeConstructor = PlaceholderObserver
    bias_quantization_spec = QuantizationSpec(
        dtype=torch.float,
        observer_or_fake_quant_ctr=bias_observer_or_fake_quant_ctr
    )
    
    quantization_config = QuantizationConfig(
        act_quantization_spec,
        act_quantization_spec,
        weight_quantization_spec,
        bias_quantization_spec,
        is_qat
    )
    return quantization_config


def adjust_mixed_precision_qconfig(model, is_qat, qconfig_type):
    warnings.warn("Adjust Mixed Precision is not implemented yet!")
    return model


####################################################################
def get_quantization_config_default(qconfig_type, is_qat=True):
    _QCONFIG_TYPE_TO_DICT = dict()

    # per-channel
    _QCONFIG_TYPE_TO_DICT[QConfigType.WC8_AT8] = get_quantization_config(dict(
        weight=dict(qscheme=torch.per_channel_symmetric),
        activation=dict(qscheme=torch.per_tensor_affine)), is_qat=is_qat)

    # per-channel transformers
    _QCONFIG_TYPE_TO_DICT[QConfigType.MSA_WC8_AT8] = get_quantization_config(dict(
        weight=dict(qscheme=torch.per_channel_symmetric),
        activation=dict(qscheme=torch.per_tensor_affine, range_shrink_percentile=0)), is_qat=is_qat)

    # symmetric power-of-2
    _QCONFIG_TYPE_TO_DICT[QConfigType.WT8SYMP2_AT8SYMP2] = get_quantization_config(dict(
        weight=dict(qscheme=torch.per_tensor_symmetric, power2_scale=True),
        activation=dict(qscheme=torch.per_tensor_symmetric, power2_scale=True)), is_qat=is_qat)

    # per-channel symmetric power-of-2
    _QCONFIG_TYPE_TO_DICT[QConfigType.WC8SYMP2_AT8SYMP2] = get_quantization_config(dict(
        weight=dict(qscheme=torch.per_channel_symmetric, power2_scale=True),
        activation=dict(qscheme=torch.per_tensor_symmetric, power2_scale=True)), is_qat=is_qat)

    # per-channel symmetric power-of-2, fixed activation range
    _QCONFIG_TYPE_TO_DICT[QConfigType.WC8SYMP2_AT8SYMP2R4] = get_quantization_config(dict(
        weight=dict(qscheme=torch.per_channel_symmetric, power2_scale=True),
        activation=dict(qscheme=torch.per_tensor_symmetric, power2_scale=True, rage_max=4, fixed_range=True)), is_qat=is_qat)

    # 4 bit weight
    _QCONFIG_TYPE_TO_DICT[QConfigType.WC4_AT8] = get_quantization_config(dict(
        weight=dict(bitwidth=4, qscheme=torch.per_channel_symmetric),
        activation=dict(qscheme=torch.per_tensor_affine)), is_qat=is_qat)

    # 4 bit weight, restricted range
    _QCONFIG_TYPE_TO_DICT[QConfigType.WC4M4_AT8] = get_quantization_config(dict(
        weight=dict(bitwidth=4, qscheme=torch.per_channel_symmetric, range_max=4),
        activation=dict(qscheme=torch.per_tensor_affine)), is_qat=is_qat)

    ###########
    # _QCONFIG_TYPE_TO_DICT[QConfigType.DEFAULT] = _QCONFIG_TYPE_TO_DICT[QConfigType.WC8_AT8]
    _QCONFIG_TYPE_TO_DICT[QConfigType.DEFAULT] = _QCONFIG_TYPE_TO_DICT[QConfigType.MSA_WC8_AT8]

    return _QCONFIG_TYPE_TO_DICT[qconfig_type]

####################################################################


def get_qconfig(qconfig_type=None, is_qat=True):
    if isinstance(qconfig_type, QuantizationConfig):
        return qconfig_type
    elif isinstance(qconfig_type, str):
        qconfig_obj = get_quantization_config_default(qconfig_type, is_qat=is_qat)
    elif isinstance(qconfig_type, dict):
        # custom qconfig_type parameters are given in a dict
        qconfig_obj = get_quantization_config(qconfig_type, is_qat=is_qat)
    else:
        raise RuntimeError("Unknown qconfig_type: " + str(qconfig_type))
    #
    return qconfig_obj<|MERGE_RESOLUTION|>--- conflicted
+++ resolved
@@ -168,32 +168,10 @@
                                              power2_scale=activation_qconfig.get('power2_scale', False),
                                              range_max=activation_qconfig.get('range_max', None),
                                              fixed_range=activation_qconfig.get('fixed_range', False),
-<<<<<<< HEAD
-                                             class_name=activation_qconfig.get('observer_name', observer_name),)
-                                            #  range_shrink_percentile=activation_qconfig.get('range_shrink_percentile', 0.01))
-    
-    # activation_observer = activation_qconfig.get('observer_or_fake_quant_ctr',\
-    #         AdaptiveActivationObserver).with_args(
-    #             quant_min=activation_qconfig.get('quant_min', 0),
-    #             quant_max=activation_qconfig.get('quant_max', (2 ** (activation_bitwidth)) - 1),
-    #             dtype=activation_qconfig.get('dtype', torch.uint8),
-    #             qscheme=activation_qconfig.get('qscheme', torch.per_tensor_affine),
-    #             power2_scale=activation_qconfig.get('power2_scale', False),
-    #             range_max=activation_qconfig.get('range_max', None),
-    #             fixed_range=activation_qconfig.get('fixed_range', False),
-    #             # class_name=activation_qconfig.get('observer_name', observer_name),
-    #             range_shrink_percentile=activation_qconfig.get('range_shrink_percentile', 0.01)
-    #         )
-            
-    # fake_quantized_activation_observer = AdaptiveActivationFakeQuantize.with_args(observer=AdaptiveActivationObserver, **activation_qconfig)
-    # fake_quantized_activation_observer = AdaptiveActivationFakeQuantize.with_args(observer=activation_observer)
-    fake_quantized_activation_observer = activation_observer
-=======
                                              class_name=activation_qconfig.get('observer_name', observer_name),
                                              range_shrink_percentile=activation_qconfig.get('range_shrink_percentile', 0.01))
                 
     fake_quantized_activation_observer = AdaptiveActivationFakeQuantize.with_args(observer=activation_observer) if is_qat else activation_observer
->>>>>>> e9b10d8b
     
     act_quantization_spec = QuantizationSpec(
         dtype=activation_qconfig.get('dtype', torch.uint8),
