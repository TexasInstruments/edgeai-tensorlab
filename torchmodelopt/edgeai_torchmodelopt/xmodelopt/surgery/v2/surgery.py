#################################################################################
# Copyright (c) 2018-2023, Texas Instruments Incorporated - http://www.ti.com
# All Rights Reserved.
#
# Redistribution and use in source and binary forms, with or without
# modification, are permitted provided that the following conditions are met:
#
# * Redistributions of source code must retain the above copyright notice, this
#   list of conditions and the following disclaimer.
#
# * Redistributions in binary form must reproduce the above copyright notice,
#   this list of conditions and the following disclaimer in the documentation
#   and/or other materials provided with the distribution.
#
# * Neither the name of the copyright holder nor the names of its
#   contributors may be used to endorse or promote products derived from
#   this software without specific prior written permission.
#
# THIS SOFTWARE IS PROVIDED BY THE COPYRIGHT HOLDERS AND CONTRIBUTORS "AS IS"
# AND ANY EXPRESS OR IMPLIED WARRANTIES, INCLUDING, BUT NOT LIMITED TO, THE
# IMPLIED WARRANTIES OF MERCHANTABILITY AND FITNESS FOR A PARTICULAR PURPOSE ARE
# DISCLAIMED. IN NO EVENT SHALL THE COPYRIGHT HOLDER OR CONTRIBUTORS BE LIABLE
# FOR ANY DIRECT, INDIRECT, INCIDENTAL, SPECIAL, EXEMPLARY, OR CONSEQUENTIAL
# DAMAGES (INCLUDING, BUT NOT LIMITED TO, PROCUREMENT OF SUBSTITUTE GOODS OR
# SERVICES; LOSS OF USE, DATA, OR PROFITS; OR BUSINESS INTERRUPTION) HOWEVER
# CAUSED AND ON ANY THEORY OF LIABILITY, WHETHER IN CONTRACT, STRICT LIABILITY,
# OR TORT (INCLUDING NEGLIGENCE OR OTHERWISE) ARISING IN ANY WAY OUT OF THE USE
# OF THIS SOFTWARE, EVEN IF ADVISED OF THE POSSIBILITY OF SUCH DAMAGE.
#
#################################################################################

import torch
from torch import nn
from torchvision import ops
from typing import Union, Dict, Any
from copy import deepcopy
from torch.fx import GraphModule, symbolic_trace
from inspect import isfunction, ismethod

try:
    from timm.layers.squeeze_excite import SEModule
except:
    SEModule = None

from . import custom_modules, custom_surgery_functions
from .replacer import graph_pattern_replacer,replace_module_nodes,replace_function_nodes
from .custom_symbolic_trace import custom_symbolic_trace

<<<<<<< HEAD
__all__ = ['replace_unsupported_layers', 'get_replacement_dict_default','SurgeryModule']


#put composite modules first, then primary module
_unsupported_module_dict={
    SEModule:nn.Identity,                                       # timm specific
    custom_modules.SEModule() : nn.Identity(),
    custom_modules.SEModule1() : nn.Identity(),
    # SEModule(32) : nn.Identity(),                             # timm specific
    # SEModule(32,gate_layer=nn.Hardsigmoid) : nn.Identity(),   # timm specific
    # SEModule(32,act_layer=nn.SiLU) : nn.Identity(),           # timm specific
    'CNBlock':custom_surgery_functions.replace_cnblock,         # for convnext of torch vision
    # 'SELzyer':custom_surgery_functions.replace_se_layer,
    nn.ReLU(inplace=True):nn.ReLU(),
    nn.Hardswish():nn.ReLU(),
    nn.ReLU6():nn.ReLU(),
    nn.ReLU():nn.ReLU(), # check if it might be required for QAT, if ranges are different #TODO
    # nn.GELU():nn.ReLU(),
    nn.SiLU():nn.ReLU(),
    nn.Hardsigmoid():nn.ReLU(),
    nn.LeakyReLU():nn.ReLU(),
    nn.Dropout(inplace=True):nn.Dropout(),
    # custom_modules.Focus():custom_modules.ConvBNRModule(3,12,(5,5),(2,2),2), # will only effective if focus appears jus after the input
    custom_modules.Focus():custom_modules.OptimizedFocus(), # will only effective if focus appears jus after the input
    # custom_modules.Focus():custom_modules.ConvBNRModule(3,12,(5,5),(2,2),2), # will only effective if focus appears jus after the input
    custom_modules.Focus():custom_modules.OptimizedFocus(), # will only effective if focus appears jus after the input
    # 'layerNorm':custom_surgery_functions.replace_layer_norm, # not effective if len(input.shape) != 4 till date
    'upsample':custom_surgery_functions.replace_resize_with_scale_factor, # for segmentation model -> deeplabv3
    'maxpool_ge_5':custom_surgery_functions.replace_maxpool2d_kernel_size_ge_5, # for segmentation model -> deeplabv3
    'avgpool_ge_5':custom_surgery_functions.replace_avgpool2d_kernel_size_ge_5,
    'conv_ge_7':custom_surgery_functions.replace_conv2d_kernel_size_gt_7,
    'conv_6':custom_surgery_functions.replace_conv2d_kernel_size_6,
}


_unsupported_module_dict_no_retrain={
    nn.ReLU(inplace=True):nn.ReLU(),
    nn.ReLU():nn.ReLU(), # check if it might be required for QAT, if ranges are different #TODO
    nn.Dropout(inplace=True):nn.Dropout(),
    custom_modules.Focus():custom_modules.OptimizedFocus(), # will only effective if focus appears jus after the input
    'upsample':custom_surgery_functions.replace_resize_with_scale_factor, # for segmentation model -> deeplabv3
    'maxpool_ge_5':custom_surgery_functions.replace_maxpool2d_kernel_size_ge_5, # for segmentation model -> deeplabv3
    'avgpool_ge_5':custom_surgery_functions.replace_avgpool2d_kernel_size_ge_5,   
}
=======
__all__ = ['_replace_unsupported_layers', ]

>>>>>>> da52f2d3


def _is_replacable(pattern:Union[GraphModule, nn.Module, callable]):
    try:
        if not isinstance(pattern,GraphModule):
            pattern = custom_symbolic_trace(pattern)
    except:
        return False
    return True


<<<<<<< HEAD
def replace_unsupported_layers(model:nn.Module, replacement_dict:Dict[Any,Union[nn.Module,callable]]=None, copy_args:list=[], can_retrain=True, example_input=None, verbose_mode:bool=False):
=======
def _replace_unsupported_layers(model:nn.Module, replacement_dict:Dict[Any,Union[nn.Module,callable]]=None, copy_args:list=[], example_input=None, verbose_mode:bool=False) -> GraphModule | nn.Module:
>>>>>>> da52f2d3
    '''
    main function that does the surgery

    it does default surgery if no replacement dictionry is given
    replacement dictionry may contain
    keys                value
    callable        ->  callable            : any call function to call_function if they take same argument partial agument may -                                         be used 
    callable        ->  nn.Module           : any call function to call_function if they take same argument partial agument may -                                         be used 
    Any             ->  Callable            : any self-made surgery function 
    nn.Module       ->  nn.Module           : any nn.Module pattern to replace with another nn.Module
    type            ->  type/nn.Module      : replaces sub-module of same type as patttern using traditional python approach 
    '''
<<<<<<< HEAD
    
    if model.training:
        RuntimeWarning("The model is in train mode, converting to eval mode. This might change the network behaviour.")
        model.eval()
        is_train_mode = True
    else:
        is_train_mode = False
        
    replacement_dict = replacement_dict or get_replacement_dict_default(can_retrain)
        
    model = deepcopy(model)
=======
>>>>>>> da52f2d3

    for pattern, replacement in replacement_dict.items():
        if pattern is None:
            continue

        if isfunction(pattern) or type(pattern).__name__ in ('builtin_function_or_method','function'):
            # replacement must be partially defined function or work with same args and kwargs
            if isinstance(replacement, (list, tuple)):
                kwargs = replacement[1] if len(replacement) > 1 else None
                replacement = replacement[0]
            else:
                kwargs = dict()
            model = replace_function_nodes(model, pattern, replacement, verbose_mode=verbose_mode, **kwargs)
        elif isfunction(replacement) or ismethod(replacement):
            # for self-made surgery function 
            model = replacement(model, pattern = pattern, example_input = example_input, verbose_mode=verbose_mode)
        else:
            # class of MOdule of
            if isinstance(pattern, type):
                replace_module_nodes(model, pattern, replacement, copy_args=copy_args, verbose_mode=verbose_mode)
            else:
                # for nn.Module
                if pattern.__class__.__name__ in dir(torch.nn):
                    # if the pattern is present in nn directory,
                    # a wrapper module is required, for successful 
                    # surgery on that module
                    model = graph_pattern_replacer(model, pattern, replacement, verbose_mode=verbose_mode)
                    pattern = custom_modules.InstaModule(pattern)

                # calls the main surgery function
                model = graph_pattern_replacer(model, pattern, replacement, verbose_mode=verbose_mode)
    model = custom_surgery_functions.remove_identiy(model)
    
    return model


<<<<<<< HEAD
def get_replacement_dict_default(can_retrain=True):
    if can_retrain:
        return _unsupported_module_dict
    else:
        return _unsupported_module_dict_no_retrain

=======
>>>>>>> da52f2d3


<|MERGE_RESOLUTION|>--- conflicted
+++ resolved
@@ -46,55 +46,8 @@
 from .replacer import graph_pattern_replacer,replace_module_nodes,replace_function_nodes
 from .custom_symbolic_trace import custom_symbolic_trace
 
-<<<<<<< HEAD
-__all__ = ['replace_unsupported_layers', 'get_replacement_dict_default','SurgeryModule']
-
-
-#put composite modules first, then primary module
-_unsupported_module_dict={
-    SEModule:nn.Identity,                                       # timm specific
-    custom_modules.SEModule() : nn.Identity(),
-    custom_modules.SEModule1() : nn.Identity(),
-    # SEModule(32) : nn.Identity(),                             # timm specific
-    # SEModule(32,gate_layer=nn.Hardsigmoid) : nn.Identity(),   # timm specific
-    # SEModule(32,act_layer=nn.SiLU) : nn.Identity(),           # timm specific
-    'CNBlock':custom_surgery_functions.replace_cnblock,         # for convnext of torch vision
-    # 'SELzyer':custom_surgery_functions.replace_se_layer,
-    nn.ReLU(inplace=True):nn.ReLU(),
-    nn.Hardswish():nn.ReLU(),
-    nn.ReLU6():nn.ReLU(),
-    nn.ReLU():nn.ReLU(), # check if it might be required for QAT, if ranges are different #TODO
-    # nn.GELU():nn.ReLU(),
-    nn.SiLU():nn.ReLU(),
-    nn.Hardsigmoid():nn.ReLU(),
-    nn.LeakyReLU():nn.ReLU(),
-    nn.Dropout(inplace=True):nn.Dropout(),
-    # custom_modules.Focus():custom_modules.ConvBNRModule(3,12,(5,5),(2,2),2), # will only effective if focus appears jus after the input
-    custom_modules.Focus():custom_modules.OptimizedFocus(), # will only effective if focus appears jus after the input
-    # custom_modules.Focus():custom_modules.ConvBNRModule(3,12,(5,5),(2,2),2), # will only effective if focus appears jus after the input
-    custom_modules.Focus():custom_modules.OptimizedFocus(), # will only effective if focus appears jus after the input
-    # 'layerNorm':custom_surgery_functions.replace_layer_norm, # not effective if len(input.shape) != 4 till date
-    'upsample':custom_surgery_functions.replace_resize_with_scale_factor, # for segmentation model -> deeplabv3
-    'maxpool_ge_5':custom_surgery_functions.replace_maxpool2d_kernel_size_ge_5, # for segmentation model -> deeplabv3
-    'avgpool_ge_5':custom_surgery_functions.replace_avgpool2d_kernel_size_ge_5,
-    'conv_ge_7':custom_surgery_functions.replace_conv2d_kernel_size_gt_7,
-    'conv_6':custom_surgery_functions.replace_conv2d_kernel_size_6,
-}
-
-
-_unsupported_module_dict_no_retrain={
-    nn.ReLU(inplace=True):nn.ReLU(),
-    nn.ReLU():nn.ReLU(), # check if it might be required for QAT, if ranges are different #TODO
-    nn.Dropout(inplace=True):nn.Dropout(),
-    custom_modules.Focus():custom_modules.OptimizedFocus(), # will only effective if focus appears jus after the input
-    'upsample':custom_surgery_functions.replace_resize_with_scale_factor, # for segmentation model -> deeplabv3
-    'maxpool_ge_5':custom_surgery_functions.replace_maxpool2d_kernel_size_ge_5, # for segmentation model -> deeplabv3
-    'avgpool_ge_5':custom_surgery_functions.replace_avgpool2d_kernel_size_ge_5,   
-}
-=======
 __all__ = ['_replace_unsupported_layers', ]
 
->>>>>>> da52f2d3
 
 
 def _is_replacable(pattern:Union[GraphModule, nn.Module, callable]):
@@ -106,11 +59,7 @@
     return True
 
 
-<<<<<<< HEAD
-def replace_unsupported_layers(model:nn.Module, replacement_dict:Dict[Any,Union[nn.Module,callable]]=None, copy_args:list=[], can_retrain=True, example_input=None, verbose_mode:bool=False):
-=======
 def _replace_unsupported_layers(model:nn.Module, replacement_dict:Dict[Any,Union[nn.Module,callable]]=None, copy_args:list=[], example_input=None, verbose_mode:bool=False) -> GraphModule | nn.Module:
->>>>>>> da52f2d3
     '''
     main function that does the surgery
 
@@ -123,20 +72,6 @@
     nn.Module       ->  nn.Module           : any nn.Module pattern to replace with another nn.Module
     type            ->  type/nn.Module      : replaces sub-module of same type as patttern using traditional python approach 
     '''
-<<<<<<< HEAD
-    
-    if model.training:
-        RuntimeWarning("The model is in train mode, converting to eval mode. This might change the network behaviour.")
-        model.eval()
-        is_train_mode = True
-    else:
-        is_train_mode = False
-        
-    replacement_dict = replacement_dict or get_replacement_dict_default(can_retrain)
-        
-    model = deepcopy(model)
-=======
->>>>>>> da52f2d3
 
     for pattern, replacement in replacement_dict.items():
         if pattern is None:
@@ -173,14 +108,5 @@
     return model
 
 
-<<<<<<< HEAD
-def get_replacement_dict_default(can_retrain=True):
-    if can_retrain:
-        return _unsupported_module_dict
-    else:
-        return _unsupported_module_dict_no_retrain
-
-=======
->>>>>>> da52f2d3
 
 
