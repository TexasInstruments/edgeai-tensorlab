--- conflicted
+++ resolved
@@ -14,9 +14,6 @@
 from .model_utils import *
 from .setup_env import *
 from .visualize import *
-<<<<<<< HEAD
 from .visualize_pose import *
 from .object_pose_utils import *
-=======
-from .plots import *
->>>>>>> 396d716e
+from .plots import *